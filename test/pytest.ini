[pytest]
asyncio_mode=auto
# https://github.com/pytest-dev/pytest-asyncio/issues/924
asyncio_default_fixture_loop_scope="function"
env =
    API__TITLE=Object Storage Service API
    API__DESCRIPTION=This is the API for the Object Storage Service
    API__ROOT_PATH=
    API__ALLOWED_CORS_HEADERS=["*"]
    API__ALLOWED_CORS_ORIGINS=["*"]
    API__ALLOWED_CORS_METHODS=["*"]
    AUTHENTICATION__ENABLED=true
    AUTHENTICATION__PUBLIC_KEY_PATH=./test/keys/jwt-key.pub
    AUTHENTICATION__JWT_ALGORITHM=RS256
    DATABASE__PROTOCOL=mongodb
    DATABASE__USERNAME=root
    DATABASE__PASSWORD=example
    DATABASE__HOST_AND_OPTIONS=localhost:27018/?authMechanism=SCRAM-SHA-256&authSource=admin
    DATABASE__NAME=test-object-storage
    OBJECT_STORAGE__ENDPOINT_URL=http://localhost:9000
    OBJECT_STORAGE__ACCESS_KEY=root
    OBJECT_STORAGE__SECRET_ACCESS_KEY=example_password
    OBJECT_STORAGE__BUCKET_NAME=test-object-storage
    OBJECT_STORAGE__PRESIGNED_URL_EXPIRY_SECONDS=1800
    ATTACHMENT__MAX_SIZE_BYTES=100
<<<<<<< HEAD
    ATTACHMENT__UPLOAD_LIMIT=2
=======
    IMAGE__ALLOWED_FILE_EXTENSIONS=[".bmp", ".jpe", ".jpeg", ".jpg", ".png", ".tif", ".tiff"]
>>>>>>> e935d517
    IMAGE__THUMBNAIL_MAX_SIZE_PIXELS=2<|MERGE_RESOLUTION|>--- conflicted
+++ resolved
@@ -23,9 +23,6 @@
     OBJECT_STORAGE__BUCKET_NAME=test-object-storage
     OBJECT_STORAGE__PRESIGNED_URL_EXPIRY_SECONDS=1800
     ATTACHMENT__MAX_SIZE_BYTES=100
-<<<<<<< HEAD
     ATTACHMENT__UPLOAD_LIMIT=2
-=======
     IMAGE__ALLOWED_FILE_EXTENSIONS=[".bmp", ".jpe", ".jpeg", ".jpg", ".png", ".tif", ".tiff"]
->>>>>>> e935d517
     IMAGE__THUMBNAIL_MAX_SIZE_PIXELS=2