--- conflicted
+++ resolved
@@ -24,10 +24,6 @@
     OBJECT_STORAGE__PRESIGNED_URL_EXPIRY_SECONDS=1800
     ATTACHMENT__MAX_SIZE_BYTES=100
     ATTACHMENT__UPLOAD_LIMIT=2
-<<<<<<< HEAD
-    IMAGE__THUMBNAIL_MAX_SIZE_PIXELS=2
-    IMAGE__UPLOAD_LIMIT=2
-=======
     IMAGE__ALLOWED_FILE_EXTENSIONS=[".bmp", ".jpe", ".jpeg", ".jpg", ".png", ".tif", ".tiff"]
     IMAGE__THUMBNAIL_MAX_SIZE_PIXELS=2
->>>>>>> 5397ec84
+    IMAGE__UPLOAD_LIMIT=2