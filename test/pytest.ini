[pytest]
asyncio_mode=auto
# https://github.com/pytest-dev/pytest-asyncio/issues/924
asyncio_default_fixture_loop_scope="function"
env =
    API__TITLE=Object Storage Service API
    API__DESCRIPTION=This is the API for the Object Storage Service
    API__ROOT_PATH=
    API__ALLOWED_CORS_HEADERS=["*"]
    API__ALLOWED_CORS_ORIGINS=["*"]
    API__ALLOWED_CORS_METHODS=["*"]
    DATABASE__PROTOCOL=mongodb
    DATABASE__USERNAME=root
    DATABASE__PASSWORD=example
    DATABASE__HOST_AND_OPTIONS=localhost:27018/?authMechanism=SCRAM-SHA-256&authSource=admin
    DATABASE__NAME=test-object-storage
    OBJECT_STORAGE__ENDPOINT_URL=http://localhost:9000
    OBJECT_STORAGE__ACCESS_KEY=root
    OBJECT_STORAGE__SECRET_ACCESS_KEY=example_password
    OBJECT_STORAGE__BUCKET_NAME=test-object-storage
<<<<<<< HEAD
    OBJECT_STORAGE__PRESIGNED_URL_EXPIRY=1800
    OBJECT_STORAGE__ATTACHMENT_MAX_SIZE_BYTES=100
=======
    OBJECT_STORAGE__PRESIGNED_URL_EXPIRY_SECONDS=1800
>>>>>>> d8b5294b
<|MERGE_RESOLUTION|>--- conflicted
+++ resolved
@@ -18,9 +18,5 @@
     OBJECT_STORAGE__ACCESS_KEY=root
     OBJECT_STORAGE__SECRET_ACCESS_KEY=example_password
     OBJECT_STORAGE__BUCKET_NAME=test-object-storage
-<<<<<<< HEAD
-    OBJECT_STORAGE__PRESIGNED_URL_EXPIRY=1800
-    OBJECT_STORAGE__ATTACHMENT_MAX_SIZE_BYTES=100
-=======
     OBJECT_STORAGE__PRESIGNED_URL_EXPIRY_SECONDS=1800
->>>>>>> d8b5294b
+    OBJECT_STORAGE__ATTACHMENT_MAX_SIZE_BYTES=100