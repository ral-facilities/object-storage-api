"""
End-to-End tests for the attachment router.
"""

from test.mock_data import (
    ATTACHMENT_GET_DATA_ALL_VALUES,
    ATTACHMENT_GET_METADATA_ALL_VALUES,
    ATTACHMENT_GET_METADATA_DATA_ALL_VALUES_AFTER_PATCH,
    ATTACHMENT_PATCH_METADATA_DATA_ALL_VALUES,
    ATTACHMENT_POST_DATA_ALL_VALUES,
    ATTACHMENT_POST_DATA_REQUIRED_VALUES_ONLY,
    ATTACHMENT_POST_RESPONSE_DATA_ALL_VALUES,
    ATTACHMENT_POST_RESPONSE_DATA_REQUIRED_VALUES_ONLY,
)
from typing import Optional

import pytest
from bson import ObjectId
import requests
from fastapi.testclient import TestClient
from httpx import Response


class CreateDSL:
    """Base class for create tests."""

    test_client: TestClient

    _post_response_attachment: Response
    _upload_response_attachment: Response

    @pytest.fixture(autouse=True)
    def setup(self, test_client):
        """Setup fixtures"""

        self.test_client = test_client

    def post_attachment(self, attachment_post_data: dict) -> Optional[str]:
        """
        Posts an attachment with the given data and returns the id of the created attachment if successful.

        :param attachment_post_data: Dictionary containing the attachment data as would be required for an
            `AttachmentPostSchema`.
        :return: ID of the created attachment (or `None` if unsuccessful).
        """

        self._post_response_attachment = self.test_client.post("/attachments", json=attachment_post_data)
        return (
            self._post_response_attachment.json()["id"] if self._post_response_attachment.status_code == 201 else None
        )

    def post_test_attachments(self) -> list[dict]:
        """
        Posts three attachments. The first two attachments have the same entity ID, the last attachment has a different
        one.

        :return: List of dictionaries containing the expected item data returned from a get endpoint in
                 the form of an `AttachmentMetadataSchema`.
        """
        entity_id_a, entity_id_b = (str(ObjectId()) for _ in range(2))

        # First item
        attachment_a_id = self.post_attachment(
            {
                **ATTACHMENT_POST_DATA_ALL_VALUES,
                "entity_id": entity_id_a,
            },
        )

        # Second item
        attachment_b_id = self.post_attachment(
            {
                **ATTACHMENT_POST_DATA_ALL_VALUES,
                "entity_id": entity_id_a,
            },
        )

        # Third item
        attachment_c_id = self.post_attachment(
            {
                **ATTACHMENT_POST_DATA_ALL_VALUES,
                "entity_id": entity_id_b,
            },
        )

        return [
            {**ATTACHMENT_GET_METADATA_ALL_VALUES, "entity_id": entity_id_a, "id": attachment_a_id},
            {**ATTACHMENT_GET_METADATA_ALL_VALUES, "entity_id": entity_id_a, "id": attachment_b_id},
            {**ATTACHMENT_GET_METADATA_ALL_VALUES, "entity_id": entity_id_b, "id": attachment_c_id},
        ]

    def upload_attachment(self, file_data: str = "Some test data\nnew line") -> None:
        """
        Uploads an attachment to the last posted attachment's `upload_url`.

        :param file_data: File data to upload.
        """

        upload_info = self._post_response_attachment.json()["upload_info"]
        self._upload_response_attachment = requests.post(
            upload_info["url"],
            files={"file": file_data},
            data=upload_info["fields"],
            timeout=5,
        )

    def check_post_attachment_success(self, expected_post_response_data: dict) -> None:
        """
        Checks that a prior call to `post_attachment` gave a successful response with the expected data returned.

        :param expected_post_response_data: Dictionary containing the expected attachment data returned as would be
                                             required for a `AttachmentPostResponseSchema`.
        """

        assert self._post_response_attachment.status_code == 201
        assert self._post_response_attachment.json() == expected_post_response_data

    def check_post_attachment_failed_with_detail(self, status_code: int, detail: str) -> None:
        """
        Checks that a prior call to `post_attachment` gave a failed response with the expected code and error message.

        :param status_code: Expected status code of the response.
        :param detail: Expected detail given in the response.
        """

        assert self._post_response_attachment.status_code == status_code
        assert self._post_response_attachment.json()["detail"] == detail

    def check_upload_attachment_success(self) -> None:
        """
        Checks that a prior call to `upload_attachment` gave a successful response with response returned.
        """

        assert self._upload_response_attachment.status_code == 204

    def check_upload_attachment_failed_with_contents(self, status_code: int, expected_contents: str) -> None:
        """
        Checks that a prior call to `upload_attachment` gave a failed response with expected code and contents.

        :param status_code: Expected status code of the response.
        :param expected_contents: Expected contents expected to be found within the content of the failed request.
        """

        assert self._upload_response_attachment.status_code == status_code
        assert expected_contents in self._upload_response_attachment.content.decode()


class TestCreate(CreateDSL):
    """Tests for creating an attachment."""

    def test_create_with_only_required_values_provided(self):
        """Test creating an attachment with only required values provided."""

        self.post_attachment(ATTACHMENT_POST_DATA_REQUIRED_VALUES_ONLY)
        self.check_post_attachment_success(ATTACHMENT_POST_RESPONSE_DATA_REQUIRED_VALUES_ONLY)
        self.upload_attachment()
        self.check_upload_attachment_success()

    def test_create_with_all_values_provided(self):
        """Test creating an attachment with all values provided."""

        self.post_attachment(ATTACHMENT_POST_DATA_ALL_VALUES)
        self.check_post_attachment_success(ATTACHMENT_POST_RESPONSE_DATA_ALL_VALUES)
        self.upload_attachment()
        self.check_upload_attachment_success()

    def test_create_with_file_too_large(self):
        """Test creating an attachment with file that is too large."""

        self.post_attachment(ATTACHMENT_POST_DATA_REQUIRED_VALUES_ONLY)
        self.check_post_attachment_success(ATTACHMENT_POST_RESPONSE_DATA_REQUIRED_VALUES_ONLY)
        self.upload_attachment(file_data="Some test data\n" * 10)
        self.check_upload_attachment_failed_with_contents(400, "EntityTooLarge")

    def test_create_with_invalid_entity_id(self):
        """Test creating an attachment with an invalid `entity_id`."""

        self.post_attachment({**ATTACHMENT_POST_DATA_REQUIRED_VALUES_ONLY, "entity_id": "invalid-id"})
        self.check_post_attachment_failed_with_detail(422, "Invalid `entity_id` given")

<<<<<<< HEAD
    def test_create_with_unsupported_file_extension(self):
        """Test creating an attachment with an unsupported file extension."""

        self.post_attachment({**ATTACHMENT_POST_DATA_REQUIRED_VALUES_ONLY, "file_name": "test.html"})
        self.check_post_attachment_failed_with_detail(415, "File extension is not supported")
=======
    def test_create_when_upload_limit_reached(self):
        """
        Test creating an attachment when the upload limit has been reached.
        """

        attachments = self.post_test_attachments()

        self.post_attachment({**ATTACHMENT_POST_DATA_REQUIRED_VALUES_ONLY, "entity_id": attachments[0]["entity_id"]})
        self.check_post_attachment_failed_with_detail(
            422, "Limit for the maximum number of attachments for the provided `entity_id` has been reached"
        )
>>>>>>> e8bb5bb9


class GetDSL(CreateDSL):
    """Base class for get tests."""

    _get_response_attachment: Response

    def get_attachment(self, attachment_id: str) -> None:
        """
        Gets an attachment with the given ID.

        :param attachment_id: The ID of the attachment to be obtained.
        """
        self._get_response_attachment = self.test_client.get(f"/attachments/{attachment_id}")

    def check_get_attachment_success(self, expected_attachment_data: dict) -> None:
        """
        Checks that a prior call to `get_attachment` gave a successful response with the expected data returned.

        :param expected_attachment_data: Dictionary containing the expected attachment data as would be required
            for an `AttachmentMetadataSchema`.
        """
        assert self._get_response_attachment.status_code == 200
        assert self._get_response_attachment.json() == expected_attachment_data

    def check_get_attachment_failed_with_detail(self, status_code: int, detail: str) -> None:
        """
        Checks that a prior call to `get_attachment` gave a failed response with the expected code and error message.

        :param status_code: Expected status code of the response.
        :param detail: Expected error message given in the response.
        """
        assert self._get_response_attachment.status_code == status_code
        assert self._get_response_attachment.json()["detail"] == detail


class TestGet(GetDSL):
    """Tests for getting an attachment."""

    def test_get_with_valid_attachment_id(self):
        """Test getting an attachment with a valid attachment ID."""
        attachment_id = self.post_attachment(ATTACHMENT_POST_DATA_ALL_VALUES)
        self.get_attachment(attachment_id)
        self.check_get_attachment_success(ATTACHMENT_GET_DATA_ALL_VALUES)

    def test_get_with_invalid_attachment_id(self):
        """Test getting an attachment with an invalid attachment ID."""
        self.get_attachment("ababababab")
        self.check_get_attachment_failed_with_detail(404, "Attachment not found")

    def test_get_with_non_existent_attachment_id(self):
        """Test getting an attachment with a non-existent attachment ID."""
        attachment_id = str(ObjectId())
        self.get_attachment(attachment_id)
        self.check_get_attachment_failed_with_detail(404, "Attachment not found")


class ListDSL(GetDSL):
    """Base class for list tests."""

    def get_attachments(self, filters: Optional[dict] = None) -> None:
        """
        Gets a list of attachments with the given filters.

        :param filters: Filters to use in the request.
        """
        self._get_response_attachment = self.test_client.get("/attachments", params=filters)

    def check_get_attachments_success(self, expected_attachments_get_data: list[dict]) -> None:
        """
        Checks that a prior call to `get_attachments` gave a successful response with the expected data returned.

        :param expected_attachments_get_data: List of dictionaries containing the expected attachment data as would
            be required for an `AttachmentMetadataSchema`.
        """
        assert self._get_response_attachment.status_code == 200
        assert self._get_response_attachment.json() == expected_attachments_get_data


class TestList(ListDSL):
    """Tests for getting a list of attachments."""

    def test_list_with_no_filters(self):
        """
        Test getting a list of all attachments with no filters provided.

        Posts three attachments and expects all of them to be returned.
        """

        attachments = self.post_test_attachments()
        self.get_attachments()
        self.check_get_attachments_success(attachments)

    def test_list_with_entity_id_filter(self):
        """
        Test getting a list of all attachments with an `entity_id` filter provided.

        Posts three attachments and then filter using the `entity_id`.
        """

        attachments = self.post_test_attachments()
        self.get_attachments(filters={"entity_id": attachments[0]["entity_id"]})
        self.check_get_attachments_success(attachments[:2])

    def test_list_with_entity_id_filter_with_no_matching_results(self):
        """
        Test getting a list of all attachments with an `entity_id` filter provided.

        Posts three attachments and expects no results.
        """

        self.post_test_attachments()
        self.get_attachments(filters={"entity_id": ObjectId()})
        self.check_get_attachments_success([])

    def test_list_with_invalid_entity_id_filter(self):
        """
        Test getting a list of all attachments with an invalid `entity_id` filter provided.

        Posts three attachments and expects no results.
        """

        self.post_test_attachments()
        self.get_attachments(filters={"entity_id": False})
        self.check_get_attachments_success([])


class UpdateDSL(ListDSL):
    """Base class for update tests."""

    _patch_response_attachment: Response

    def patch_attachment(self, attachment_id: str, attachment_patch_data: dict) -> None:
        """
        Patches an attachment with the given ID.

        :param attachment_id: ID of the attachment to be updated.
        :param attachment_patch_data: Dictionary containing the attachment patch data as would be required for an
            `AttachmentPatchSchema`.
        """

        self._patch_response_attachment = self.test_client.patch(
            f"/attachments/{attachment_id}",
            json=attachment_patch_data,
        )

    def check_patch_attachment_success(self, expected_attachment_get_data: dict) -> None:
        """
        Checks that a prior call to `patch_attachment` gave a successful response with the expected data returned.

        :param expected_attachment_get_data: Dictionaries containing the expected attachment data as would be
            required for an `AttachmentMetadataSchema`.
        """

        assert self._patch_response_attachment.status_code == 200
        assert self._patch_response_attachment.json() == expected_attachment_get_data

    def check_patch_attachment_failed_with_detail(self, status_code: int, detail: str) -> None:
        """
        Checks that a prior call to `patch_attachment` gave a failed response with the expected code and detail.

        :param status_code: Expected status code to be returned.
        :param detail: Expected detail to be returned.
        """

        assert self._patch_response_attachment.status_code == status_code
        assert self._patch_response_attachment.json()["detail"] == detail


class TestUpdate(UpdateDSL):
    """Tests for updating an attachment."""

    def test_update_all_fields(self):
        """Test updating every field of an attachment."""

        attachment_id = self.post_attachment(ATTACHMENT_POST_DATA_ALL_VALUES)
        self.patch_attachment(attachment_id, ATTACHMENT_PATCH_METADATA_DATA_ALL_VALUES)
        self.check_patch_attachment_success(ATTACHMENT_GET_METADATA_DATA_ALL_VALUES_AFTER_PATCH)

    def test_update_with_non_existent_id(self):
        """Test updating a non-existent attachment."""

        self.patch_attachment(str(ObjectId()), {})
        self.check_patch_attachment_failed_with_detail(404, "Attachment not found")

    def test_update_invalid_id(self):
        """Test updating an attachment with an invalid ID."""

        self.patch_attachment("invalid-id", {})
        self.check_patch_attachment_failed_with_detail(404, "Attachment not found")

    def test_partial_update_with_file_extension_content_type_mismatch(self):
        """Test updating an attachment with a different extension."""
        attachment_id = self.post_attachment(ATTACHMENT_POST_DATA_ALL_VALUES)
        self.patch_attachment(attachment_id, {**ATTACHMENT_PATCH_METADATA_DATA_ALL_VALUES, "file_name": "report.mp3"})
        self.check_patch_attachment_failed_with_detail(422, "File extension and content type do not match")


class DeleteDSL(ListDSL):
    """Base class for delete tests."""

    _delete_response_attachment: Response

    def delete_attachment(self, attachment_id: str) -> None:
        """
        Deletes an attachment with the given ID.
        :param attachment_id: ID of the attachment to be deleted.
        """
        self._delete_response_attachment = self.test_client.delete(f"/attachments/{attachment_id}")

    def check_delete_attachment_success(self) -> None:
        """Checks that a prior call to `delete_attachment` gave a successful response with the expected code."""
        assert self._delete_response_attachment.status_code == 204

    def check_delete_attachment_failed_with_detail(self, status_code: int, detail: str) -> None:
        """
        Checks that a prior call to `delete_attachment` gave a failed response with the expected code and
        error message.

        :param status_code: Expected status code of the response.
        :param detail: Expected error message given in the response.
        """
        assert self._delete_response_attachment.status_code == status_code
        assert self._delete_response_attachment.json()["detail"] == detail


class TestDelete(DeleteDSL):
    """Tests for deleting an attachment."""

    def test_delete(self):
        """Test deleting an attachment."""
        attachment_id = self.post_attachment(ATTACHMENT_POST_DATA_REQUIRED_VALUES_ONLY)

        self.delete_attachment(attachment_id)
        self.check_delete_attachment_success()

        self.get_attachment(attachment_id)
        self.check_get_attachment_failed_with_detail(404, "Attachment not found")

    def test_delete_with_non_existent_id(self):
        """Test deleting a non-existent attachment."""
        self.delete_attachment(str(ObjectId()))
        self.check_delete_attachment_failed_with_detail(404, "Attachment not found")

    def test_delete_with_invalid_id(self):
        """Test deleting an attachment with an invalid ID."""
        self.delete_attachment("invalid_id")
        self.check_delete_attachment_failed_with_detail(404, "Attachment not found")


class DeleteByEntityIdDSL(ListDSL):
    """Base class for delete by `entity_id` tests."""

    _delete_response_attachments: Response

    def delete_attachments_by_entity_id(self, entity_id: str) -> None:
        """
        Deletes attachments with the given `entity_id`.

        :param entity_id: Entity ID of the attachments to be deleted.
        """
        self._delete_response_attachments = self.test_client.delete("/attachments", params={"entity_id": entity_id})

    def check_delete_attachments_by_entity_id_success(self) -> None:
        """
        Checks that a prior call to `delete_attachments_by_entity_id` gave a successful response with the expected code.
        """
        assert self._delete_response_attachments.status_code == 204


class TestDeleteByEntityId(DeleteByEntityIdDSL):
    """Tests for deleting attachments by `entity_id`."""

    def test_delete_by_entity_id(self):
        """Test deleting attachments."""
        attachments = self.post_test_attachments()
        entity_id = attachments[0]["entity_id"]

        self.delete_attachments_by_entity_id(entity_id)
        self.check_delete_attachments_by_entity_id_success()

        self.get_attachments(filters={"entity_id": entity_id})
        self.check_get_attachments_success([])

    def test_delete_by_entity_id_with_non_existent_id(self):
        """Test deleting attachments with a non-existent `entity_id`."""
        self.delete_attachments_by_entity_id(str(ObjectId()))
        self.check_delete_attachments_by_entity_id_success()

    def test_delete_by_entity_id_with_invalid_id(self):
        """Test deleting attachments with an invalid `entity_id`."""
        self.delete_attachments_by_entity_id("invalid_id")
        self.check_delete_attachments_by_entity_id_success()<|MERGE_RESOLUTION|>--- conflicted
+++ resolved
@@ -178,13 +178,12 @@
         self.post_attachment({**ATTACHMENT_POST_DATA_REQUIRED_VALUES_ONLY, "entity_id": "invalid-id"})
         self.check_post_attachment_failed_with_detail(422, "Invalid `entity_id` given")
 
-<<<<<<< HEAD
     def test_create_with_unsupported_file_extension(self):
         """Test creating an attachment with an unsupported file extension."""
 
         self.post_attachment({**ATTACHMENT_POST_DATA_REQUIRED_VALUES_ONLY, "file_name": "test.html"})
         self.check_post_attachment_failed_with_detail(415, "File extension is not supported")
-=======
+
     def test_create_when_upload_limit_reached(self):
         """
         Test creating an attachment when the upload limit has been reached.
@@ -196,7 +195,6 @@
         self.check_post_attachment_failed_with_detail(
             422, "Limit for the maximum number of attachments for the provided `entity_id` has been reached"
         )
->>>>>>> e8bb5bb9
 
 
 class GetDSL(CreateDSL):
