"""
End-to-End tests for the image router.
"""

from test.mock_data import (
    IMAGE_GET_DATA_ALL_VALUES,
    IMAGE_GET_METADATA_ALL_VALUES_A,
    IMAGE_GET_METADATA_ALL_VALUES_B,
    IMAGE_GET_METADATA_REQUIRED_VALUES_ONLY,
    IMAGE_PATCH_METADATA_DATA_ALL_VALUES_B,
    IMAGE_POST_METADATA_DATA_ALL_VALUES,
    IMAGE_POST_METADATA_DATA_REQUIRED_VALUES_ONLY,
)
from typing import Optional

import pytest
from bson import ObjectId
from fastapi.testclient import TestClient
from httpx import Response


class CreateDSL:
    """Base class for create tests."""

    test_client: TestClient

    _post_response_image: Response
    _upload_response_image: Response

    @pytest.fixture(autouse=True)
    def setup(self, test_client):
        """Setup fixtures"""

        self.test_client = test_client

    def post_image(self, image_post_metadata_data: dict, file_name: str) -> Optional[str]:
        """
        Posts an image with the given metadata and a test image file and returns the id of the created image if
        successful.

        :param image_post_metadata_data: Dictionary containing the image metadata data as would be required for an
                                         `ImagePostMetadataSchema`.
        :param file_name: File name of the image to upload (relative to the 'test/files' directory).
        :return: ID of the created image (or `None` if not successful).
        """

        with open(f"test/files/{file_name}", mode="rb") as file:
            self._post_response_image = self.test_client.post(
                "/images", data={**image_post_metadata_data}, files={"upload_file": file}
            )
        return self._post_response_image.json()["id"] if self._post_response_image.status_code == 201 else None

    def check_post_image_success(self, expected_image_get_data: dict) -> None:
        """
        Checks that a prior call to `post_image` gave a successful response with the expected data returned.

        :param expected_image_get_data: Dictionary containing the expected image data returned as would be
                                        required for an `ImageMetadataSchema`.
        """

        assert self._post_response_image.status_code == 201
        assert self._post_response_image.json() == {**expected_image_get_data, "file_name": "image.jpg"}

    def check_post_image_failed_with_detail(self, status_code: int, detail: str) -> None:
        """
        Checks that a prior call to `post_image` gave a failed response with the expected code and error message.

        :param status_code: Expected status code of the response.
        :param detail: Expected detail given in the response.
        """

        assert self._post_response_image.status_code == status_code
        assert self._post_response_image.json()["detail"] == detail


class TestCreate(CreateDSL):
    """Tests for creating an image."""

    def test_create_with_only_required_values_provided(self):
        """Test creating an image with only required values provided."""

        self.post_image(IMAGE_POST_METADATA_DATA_REQUIRED_VALUES_ONLY, "image.jpg")
        self.check_post_image_success(IMAGE_GET_METADATA_REQUIRED_VALUES_ONLY)

    def test_create_with_all_values_provided(self):
        """Test creating an image with all values provided."""

        self.post_image(IMAGE_POST_METADATA_DATA_ALL_VALUES, "image.jpg")
        self.check_post_image_success(IMAGE_GET_METADATA_ALL_VALUES_A)

    def test_create_with_invalid_entity_id(self):
        """Test creating an image with an invalid `entity_id`."""

        self.post_image({**IMAGE_POST_METADATA_DATA_REQUIRED_VALUES_ONLY, "entity_id": "invalid-id"}, "image.jpg")
        self.check_post_image_failed_with_detail(422, "Invalid `entity_id` given")

    def test_create_with_invalid_image_file(self):
        """Test creating an image with an invalid image file."""

        self.post_image(IMAGE_POST_METADATA_DATA_REQUIRED_VALUES_ONLY, "invalid_image.jpg")
        self.check_post_image_failed_with_detail(422, "File given is not a valid image")


class GetDSL(CreateDSL):
    """Base class for get tests."""

    _get_response_image: Response

    def get_image(self, image_id: str) -> None:
        """
        Gets an image with the given ID.

        :param image_id: The ID of the image to be obtained.
        """
        self._get_response_image = self.test_client.get(f"/images/{image_id}")

    def check_get_image_success(self, expected_image_data: dict) -> None:
        """
        Checks that a prior call to `get_image` gave a successful response with the expected data returned.

        :param expected_image_data: Dictionary containing the expected image data as would be required
            for an `ImageMetadataSchema`.
        """
        assert self._get_response_image.status_code == 200
        assert self._get_response_image.json() == expected_image_data

    def check_get_image_failed(self) -> None:
        """Checks that prior call to `get_image` gave a failed response."""

        assert self._get_response_image.status_code == 404
        assert self._get_response_image.json()["detail"] == "Image not found"


class TestGet(GetDSL):
    """Tests for getting an image."""

    def test_get_with_valid_image_id(self):
        """Test getting an image with a valid image ID."""
        image_id = self.post_image(IMAGE_POST_METADATA_DATA_ALL_VALUES, "image.jpg")
        self.get_image(image_id)
        self.check_get_image_success(IMAGE_GET_DATA_ALL_VALUES)

    def test_get_with_invalid_image_id(self):
        """Test getting an image with an invalid image ID."""
        self.get_image("sdfgfsdg")
        self.check_get_image_failed()

    def test_get_with_non_existent_image_id(self):
        """Test getting an image with a non-existent image ID."""
        image_id = str(ObjectId())
        self.get_image(image_id)
        self.check_get_image_failed()


class ListDSL(GetDSL):
    """Base class for list tests."""

    def get_images(self, filters: Optional[dict] = None) -> None:
        """
        Gets a list of images with the given filters.

        :param filters: Filters to use in the request.
        """
        self._get_response_image = self.test_client.get("/images", params=filters)

    def post_test_images(self) -> list[dict]:
        """
        Posts three images. The first two images have the same entity ID, the last image has a different one.

        :return: List of dictionaries containing the expected image data returned from a get endpoint in
                 the form of an `ImageMetadataSchema`.
        """
        entity_id_a, entity_id_b = (str(ObjectId()) for _ in range(2))

        # First image
        image_a_id = self.post_image({**IMAGE_POST_METADATA_DATA_ALL_VALUES, "entity_id": entity_id_a}, "image.jpg")

        # Second image
        image_b_id = self.post_image(
            {
                **IMAGE_POST_METADATA_DATA_ALL_VALUES,
                "entity_id": entity_id_a,
            },
            "image.jpg",
        )

        # Third image
        image_c_id = self.post_image(
            {
                **IMAGE_POST_METADATA_DATA_ALL_VALUES,
                "entity_id": entity_id_b,
            },
            "image.jpg",
        )

        return [
            {
                **IMAGE_GET_METADATA_ALL_VALUES_A,
                "entity_id": entity_id_a,
                "id": image_a_id,
            },
            {
                **IMAGE_GET_METADATA_ALL_VALUES_A,
                "entity_id": entity_id_a,
                "id": image_b_id,
            },
            {
                **IMAGE_GET_METADATA_ALL_VALUES_A,
                "entity_id": entity_id_b,
                "id": image_c_id,
            },
        ]

    def check_get_images_success(self, expected_images_get_data: list[dict]) -> None:
        """
        Checks that a prior call to `get_images` gave a successful response with the expected data returned.

        :param expected_images_get_data: List of dictionaries containing the expected image data as would
            be required for an `ImageMetadataSchema`.
        """
        assert self._get_response_image.status_code == 200
        assert self._get_response_image.json() == expected_images_get_data

    def check_get_images_failed_with_message(self, status_code, expected_detail, obtained_detail):
        """Checks the response of listing images failed with the expected message."""

        assert self._get_response_image.status_code == status_code
        assert obtained_detail == expected_detail


class TestList(ListDSL):
    """Tests for getting a list of images."""

    def test_list_with_no_filters(self):
        """
        Test getting a list of all images with no filters provided.

        Posts 3 images and expects all of them to be returned.
        """

        images = self.post_test_images()
        self.get_images()
        self.check_get_images_success(images)

    def test_list_with_entity_id_filter(self):
        """
        Test getting a list of all images with an `entity_id` filter provided.

        Posts 3 images and then filter using the `entity_id`.
        """

        images = self.post_test_images()
        self.get_images(filters={"entity_id": images[0]["entity_id"]})
        self.check_get_images_success(images[:2])

    def test_list_with_entity_id_filter_with_no_matching_results(self):
        """
        Test getting a list of all images with an `entity_id` filter provided.

        Posts 3 images and expects no results.
        """
        self.post_test_images()
        self.get_images(filters={"entity_id": ObjectId()})
        self.check_get_images_success([])

    def test_list_with_invalid_entity_id_filter(self):
        """
        Test getting a list of all images with an invalid `entity_id` filter provided.

        Posts 3 images and expects a 422 status code.
        """
        self.post_test_images()
        self.get_images(filters={"entity_id": False})
        self.check_get_images_failed_with_message(422, "Invalid ID given", self._get_response_image.json()["detail"])

    def test_list_with_primary_filter(self):
        """
        Test getting a list of all images with a `primary` filter provided.

        Posts 3 images and then filter using the `primary`.
        """

        images = self.post_test_images()
        self.get_images(filters={"primary": False})
        self.check_get_images_success(images)

    def test_list_with_primary_filter_with_no_matching_results(self):
        """
        Test getting a list of all images with a `primary` filter provided.

        Posts 3 images and expects no results.
        """
        self.post_test_images()
        self.get_images(filters={"primary": True})
        self.check_get_images_success([])

    def test_list_with_invalid_primary_filter(self):
        """
        Test getting a list of all images with an invalid `primary` filter provided.

        Posts 3 images and expects a 422 status code.
        """
        self.post_test_images()
        self.get_images(filters={"primary": str(ObjectId())})
        self.check_get_images_failed_with_message(
            422,
            "Input should be a valid boolean, unable to interpret input",
            self._get_response_image.json()["detail"][0]["msg"],
        )


<<<<<<< HEAD
class UpdateDSL(ListDSL):
    """Base class for update tests."""

    _patch_response_image: Response

    def patch_image(self, image_id: str, image_patch_data: dict) -> None:
        """
        Patches an image with the given ID.

        :param image_id: ID of the image to be updated.
        :param image_patch_data: Dictionary containing the image patch data as would be required for a
            `ImagePatchSchema`.
        """
        self._patch_response_image = self.test_client.patch(f"/images/{image_id}", json=image_patch_data)

    def check_patch_image_success(self, expected_image_get_data: dict) -> None:
        """
        Checks that a prior call to `patch_image` gave a successful response with the expected data returned.

        :param expected_image_get_data: Dictionaries containing the expected image data as would be
            required for a `ImageMetadataSchema`.
        """
        assert self._patch_response_image.status_code == 200
        assert self._patch_response_image.json() == expected_image_get_data

    def check_patch_image_failed_with_detail(self, status_code: int, detail: str) -> None:
        """
        Checks that prior call to `patch_image` gave a failed response with the expected code and detail.

        :param status_code: Expected status code to be returned.
        :param detail: Expected detail to be returned.
        """
        assert self._patch_response_image.status_code == status_code
        assert self._patch_response_image.json()["detail"] == detail


class TestUpdate(UpdateDSL):
    """Tests for updating an image."""

    def test_partial_update_all_fields(self):
        """Test updating every field of an image."""
        image_id = self.post_image(IMAGE_POST_METADATA_DATA_ALL_VALUES, "image.jpg")
        self.patch_image(image_id, IMAGE_PATCH_METADATA_DATA_ALL_VALUES_B)
        self.check_patch_image_success(IMAGE_GET_METADATA_ALL_VALUES_B)

    def test_partial_update_with_non_existent_id(self):
        """Test updating a non-existent image."""
        self.patch_image(str(ObjectId()), {})
        self.check_patch_image_failed_with_detail(404, "Image not found")

    def test_partial_update_invalid_id(self):
        """Test updating an image with an invalid ID."""
        self.patch_image("invalid-id", {})
        self.check_patch_image_failed_with_detail(404, "Image not found")
=======
class DeleteDSL(ListDSL):
    """Base class for delete tests."""

    _delete_response_image: Response

    def delete_image(self, image_id: str) -> None:
        """
        Deletes an image with the given ID.

        :param image_id: ID of the image to be deleted.
        """

        self._delete_response_image = self.test_client.delete(f"/images/{image_id}")

    def check_delete_image_success(self) -> None:
        """Checks that a prior call to `delete_image` gave a successful response with the expected code."""

        assert self._delete_response_image.status_code == 204

    def check_delete_image_failed_with_detail(self) -> None:
        """
        Checks that a prior call to `delete_image` gave a failed response with the expected code and
        error message.
        """

        assert self._delete_response_image.status_code == 404
        assert self._delete_response_image.json()["detail"] == "Image not found"


class TestDelete(DeleteDSL):
    """Tests for deleting an image."""

    def test_delete(self):
        """Test deleting an image."""

        image_id = self.post_image(IMAGE_POST_METADATA_DATA_REQUIRED_VALUES_ONLY, "image.jpg")

        self.delete_image(image_id)
        self.check_delete_image_success()

        self.get_image(image_id)
        self.check_get_image_failed()

    def test_delete_with_non_existent_id(self):
        """Test deleting a non-existent image."""

        self.delete_image(str(ObjectId()))
        self.check_delete_image_failed_with_detail()

    def test_delete_with_invalid_id(self):
        """Test deleting an image with an invalid ID."""

        self.delete_image("invalid_id")
        self.check_delete_image_failed_with_detail()
>>>>>>> af5e70db
<|MERGE_RESOLUTION|>--- conflicted
+++ resolved
@@ -309,7 +309,6 @@
         )
 
 
-<<<<<<< HEAD
 class UpdateDSL(ListDSL):
     """Base class for update tests."""
 
@@ -364,7 +363,8 @@
         """Test updating an image with an invalid ID."""
         self.patch_image("invalid-id", {})
         self.check_patch_image_failed_with_detail(404, "Image not found")
-=======
+
+
 class DeleteDSL(ListDSL):
     """Base class for delete tests."""
 
@@ -418,5 +418,4 @@
         """Test deleting an image with an invalid ID."""
 
         self.delete_image("invalid_id")
-        self.check_delete_image_failed_with_detail()
->>>>>>> af5e70db
+        self.check_delete_image_failed_with_detail()