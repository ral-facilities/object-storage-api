--- conflicted
+++ resolved
@@ -364,13 +364,12 @@
         self.patch_image("invalid-id", {})
         self.check_patch_image_failed_with_detail(404, "Image not found")
 
-<<<<<<< HEAD
     def test_partial_update_with_mismatched_extension(self):
         """Test updating an image with a different extension."""
         image_id = self.post_image(IMAGE_POST_METADATA_DATA_ALL_VALUES, "image.jpg")
         self.patch_image(image_id, {**IMAGE_PATCH_METADATA_DATA_ALL_VALUES, "file_name": "picture.png"})
         self.check_patch_image_failed_with_detail(422, "Filename does not contain the correct extension")
-=======
+
     def test_update_primary(self):
         """Test updating primary to True, triggering other database updates."""
         image_id_a = self.post_image({**IMAGE_POST_METADATA_DATA_ALL_VALUES}, "image.jpg")
@@ -390,7 +389,6 @@
 
         self.get_image(image_id_c)
         self.check_get_image_success({**IMAGE_GET_DATA_ALL_VALUES, "primary": True, "entity_id": entity_id})
->>>>>>> 225598b4
 
 
 class DeleteDSL(ListDSL):
