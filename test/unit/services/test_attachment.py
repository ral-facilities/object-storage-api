--- conflicted
+++ resolved
@@ -249,7 +249,6 @@
         self.check_list_success()
 
 
-<<<<<<< HEAD
 class UpdateDSL(AttachmentServiceDSL):
     """Base class for `update` tests."""
 
@@ -338,7 +337,8 @@
 
         self.call_update(attachment_id)
         self.check_update_success()
-=======
+
+
 class DeleteDSL(AttachmentServiceDSL):
     """Base class for `delete` tests."""
 
@@ -374,5 +374,4 @@
         """Test for deleting an attachment."""
         self.mock_delete(ATTACHMENT_IN_DATA_ALL_VALUES)
         self.call_delete()
-        self.check_delete_success()
->>>>>>> ba67c36a
+        self.check_delete_success()