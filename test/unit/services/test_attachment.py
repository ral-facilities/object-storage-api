"""
Unit tests for the `AttachmentService` service.
"""

from test.mock_data import (
    ATTACHMENT_IN_DATA_ALL_VALUES,
    ATTACHMENT_PATCH_METADATA_DATA_ALL_VALUES,
    ATTACHMENT_POST_DATA_ALL_VALUES,
)
from typing import List, Optional
from unittest.mock import MagicMock, Mock, patch

import pytest
from bson import ObjectId

<<<<<<< HEAD
from object_storage_api.core.exceptions import (
    FileTypeMismatchException,
    InvalidObjectIdError,
    UnsupportedFileExtensionException,
)
=======
from object_storage_api.core.config import config
from object_storage_api.core.exceptions import FileTypeMismatchException, InvalidObjectIdError, UploadLimitReachedError
>>>>>>> e8bb5bb9
from object_storage_api.models.attachment import AttachmentIn, AttachmentOut
from object_storage_api.schemas.attachment import (
    AttachmentMetadataSchema,
    AttachmentPatchMetadataSchema,
    AttachmentPostResponseSchema,
    AttachmentPostSchema,
    AttachmentPostUploadInfoSchema,
    AttachmentSchema,
)
from object_storage_api.services.attachment import AttachmentService


class AttachmentServiceDSL:
    """Base class for `AttachmentService` unit tests."""

    mock_attachment_repository: Mock
    mock_attachment_store: Mock
    attachment_service: AttachmentService

    mock_object_id: MagicMock

    @pytest.fixture(autouse=True)
    def setup(
        self,
        attachment_repository_mock,
        attachment_store_mock,
        attachment_service,
        # Ensures all created and modified times are mocked throughout
        # pylint: disable=unused-argument
        model_mixins_datetime_now_mock,
    ):
        """Setup fixtures"""

        self.mock_attachment_repository = attachment_repository_mock
        self.mock_attachment_store = attachment_store_mock
        self.attachment_service = attachment_service

        with patch("object_storage_api.services.attachment.ObjectId") as object_id_mock:
            self.mock_object_id = object_id_mock
            yield


class CreateDSL(AttachmentServiceDSL):
    """Base class for `create` tests."""

    _attachment_post: AttachmentPostSchema
    _expected_attachment_id: ObjectId
    _expected_attachment_in: AttachmentIn
    _expected_attachment: AttachmentPostResponseSchema
    _created_attachment: AttachmentPostResponseSchema
    _create_exception: pytest.ExceptionInfo

    def mock_create(self, attachment_post_data: dict, attachment_count: int) -> None:
        """
        Mocks repo & store methods appropriately to test the `create` service method.

        :param attachment_post_data: Dictionary containing the basic attachment data as would be required for a
            `AttachmentPostSchema` (i.e. no created and modified times required).
        :param attachment_count: The number of attachments currently stored in the database.
        """

        self._attachment_post = AttachmentPostSchema(**attachment_post_data)

        self._expected_attachment_id = ObjectId()
        self.mock_object_id.return_value = self._expected_attachment_id

        self.mock_attachment_repository.count_by_entity_id.return_value = attachment_count

        # Store
        expected_object_key = "some/object/key"
        expected_upload_info = AttachmentPostUploadInfoSchema(
            url="http://example-upload-url", fields={"some": "fields"}
        )
        self.mock_attachment_store.create_presigned_post.return_value = (expected_object_key, expected_upload_info)

        # Expected model data with the object key defined (Ignore if invalid to avoid a premature error)
        if self._attachment_post.entity_id != "invalid-id":
            self._expected_attachment_in = AttachmentIn(
                **self._attachment_post.model_dump(),
                id=str(self._expected_attachment_id),
                object_key=expected_object_key,
            )

            # Repo (The contents of the returned output model does not matter here as long as its valid)
            expected_attachment_out = AttachmentOut(**self._expected_attachment_in.model_dump(by_alias=True))
            self.mock_attachment_repository.create.return_value = expected_attachment_out

            self._expected_attachment = AttachmentPostResponseSchema(
                **expected_attachment_out.model_dump(), upload_info=expected_upload_info
            )

    def call_create(self) -> None:
        """Calls the `AttachmentService` `create` method with the appropriate data from a prior call to
        `mock_create`."""

        self._created_attachment = self.attachment_service.create(self._attachment_post)

    def call_create_expecting_error(self, error_type: type[BaseException]) -> None:
        """Calls the `AttachmentService` `create` method with the appropriate data from a prior call to
        `mock_create` while expecting an error to be raised.

        :param error_type: Expected exception to be raised.
        """

        with pytest.raises(error_type) as exc:
            self.attachment_service.create(self._attachment_post)
        self._create_exception = exc

    def check_create_success(self) -> None:
        """Checks that a prior call to `call_create` worked as expected."""

        self.mock_attachment_repository.count_by_entity_id.assert_called_once_with(
            str(self._expected_attachment_in.entity_id)
        )

        self.mock_attachment_store.create_presigned_post.assert_called_once_with(
            str(self._expected_attachment_id), self._attachment_post
        )
        self.mock_attachment_repository.create.assert_called_once_with(self._expected_attachment_in)

        assert self._created_attachment == self._expected_attachment

<<<<<<< HEAD
    def check_create_failed_with_exception(self, message: str, assert_checks: bool = True) -> None:
=======
    def check_create_failed_with_exception(self, message: str, assert_count: bool = True) -> None:
>>>>>>> e8bb5bb9
        """
        Checks that a prior call to `call_create_expecting_error` worked as expected, raising an exception
        with the correct message.

        :param message: Message of the raised exception.
<<<<<<< HEAD
        :param assert_checks: Whether the `create_presigned_post` method is expected to be called.
=======
        :param assert_count: Whether the `count_by_entity_id` repo method is expected to be called or not.
>>>>>>> e8bb5bb9
        """
        if assert_count:
            self.mock_attachment_repository.count_by_entity_id.assert_called_once_with(
                str(self._expected_attachment_in.entity_id)
            )
        else:
            self.mock_attachment_repository.count_by_entity_id.assert_not_called()

<<<<<<< HEAD
        if assert_checks:
            self.mock_attachment_store.create_presigned_post.assert_called_once_with(
                str(self._expected_attachment_id), self._attachment_post
            )
=======
        self.mock_attachment_store.create_presigned_post.assert_not_called()
>>>>>>> e8bb5bb9
        self.mock_attachment_repository.create.assert_not_called()

        assert str(self._create_exception.value) == message


class TestCreate(CreateDSL):
    """Tests for creating an attachment."""

    def test_create(self):
        """Test creating an attachment."""

        self.mock_create(ATTACHMENT_POST_DATA_ALL_VALUES, 0)
        self.call_create()
        self.check_create_success()

    def test_create_with_file_extension_not_supported(self):
        """Test creating an attachment with a file extension that is not supported."""
        file_name = "test.html"
        self.mock_create({**ATTACHMENT_POST_DATA_ALL_VALUES, "file_name": file_name})
        self.call_create_expecting_error(UnsupportedFileExtensionException)
        self.check_create_failed_with_exception(f"File extension of '{file_name}' is not supported", False)

    def test_create_with_invalid_entity_id(self):
        """Test creating an attachment with an invalid `entity_id`."""

        self.mock_create({**ATTACHMENT_POST_DATA_ALL_VALUES, "entity_id": "invalid-id"}, 0)
        self.call_create_expecting_error(InvalidObjectIdError)
<<<<<<< HEAD
        self.check_create_failed_with_exception("Invalid ObjectId value 'invalid-id'", True)
=======
        self.check_create_failed_with_exception("Invalid ObjectId value 'invalid-id'", False)

    def test_create_when_upload_limit_reached(self):
        """Test creating an attachment when the upload limit has been reached."""

        self.mock_create(ATTACHMENT_POST_DATA_ALL_VALUES, config.attachment.upload_limit)
        self.call_create_expecting_error(UploadLimitReachedError)
        self.check_create_failed_with_exception(
            "Unable to create an attachment as the upload limit for attachments with `entity_id` "
            f"'{ATTACHMENT_POST_DATA_ALL_VALUES["entity_id"]}' has been reached",
            True,
        )
>>>>>>> e8bb5bb9


class GetDSL(AttachmentServiceDSL):
    """Base class for `get` tests."""

    _obtained_attachment_id: str
    _expected_attachment_out: AttachmentOut
    _expected_attachment: AttachmentSchema
    _obtained_attachment: AttachmentSchema

    def mock_get(self) -> None:
        """Mocks repo methods appropriately to test the `get` service method."""

        self._expected_attachment_out = AttachmentOut(**AttachmentIn(**ATTACHMENT_IN_DATA_ALL_VALUES).model_dump())
        self.mock_attachment_repository.get.return_value = self._expected_attachment_out
        self.mock_attachment_store.create_presigned_get.return_value = "https://fakepresignedurl.co.uk/attachment"
        self._expected_attachment = AttachmentSchema(
            **self._expected_attachment_out.model_dump(), download_url="https://fakepresignedurl.co.uk/attachment"
        )

    def call_get(self, attachment_id: str) -> None:
        """
        Calls the `AttachmentService` `get` method.

        :param attachment_id: The ID of the attachment to obtain.
        """
        self._obtained_attachment_id = attachment_id
        self._obtained_attachment = self.attachment_service.get(attachment_id=attachment_id)

    def check_get_success(self) -> None:
        """Checks that a prior call to `call_get` worked as expected."""
        self.mock_attachment_repository.get.assert_called_once_with(attachment_id=self._obtained_attachment_id)
        self.mock_attachment_store.create_presigned_get.assert_called_once_with(self._expected_attachment_out)
        assert self._obtained_attachment == self._expected_attachment


class TestGet(GetDSL):
    """Tests for getting attachments."""

    def test_get(self):
        """Test getting attachments."""
        self.mock_get()
        self.call_get(str(ObjectId()))
        self.check_get_success()


class ListDSL(AttachmentServiceDSL):
    """Base class for `list` tests."""

    _entity_id_filter: Optional[str]
    _expected_attachments: List[AttachmentMetadataSchema]
    _obtained_attachments: List[AttachmentMetadataSchema]

    def mock_list(self) -> None:
        """Mocks repo methods appropriately to test the `list` service method."""

        # Just returns the result after converting it to the schemas currently, so actual value doesn't matter here.
        attachments_out = [AttachmentOut(**AttachmentIn(**ATTACHMENT_IN_DATA_ALL_VALUES).model_dump())]
        self.mock_attachment_repository.list.return_value = attachments_out
        self._expected_attachments = [
            AttachmentMetadataSchema(**attachment_out.model_dump()) for attachment_out in attachments_out
        ]

    def call_list(self, entity_id: Optional[str] = None) -> None:
        """
        Calls the `AttachmentService` `list` method.

        :param entity_id: The ID of the entity to filter attachments by.
        """
        self._entity_id_filter = entity_id
        self._obtained_attachments = self.attachment_service.list(entity_id=entity_id)

    def check_list_success(self) -> None:
        """Checks that a prior call to `call_list` worked as expected."""
        self.mock_attachment_repository.list.assert_called_once_with(self._entity_id_filter)
        assert self._obtained_attachments == self._expected_attachments


class TestList(ListDSL):
    """Tests for listing attachments."""

    def test_list(self):
        """Test listing attachments."""
        self.mock_list()
        self.call_list(entity_id=str(ObjectId()))
        self.check_list_success()


class UpdateDSL(AttachmentServiceDSL):
    """Base class for `update` tests."""

    _stored_attachment: Optional[AttachmentOut]
    _attachment_patch: AttachmentPatchMetadataSchema
    _expected_attachment_in: AttachmentIn
    _expected_attachment_out: AttachmentOut
    _updated_attachment_id: str
    _updated_attachment: MagicMock
    _update_exception: pytest.ExceptionInfo

    def mock_update(self, attachment_patch_data: dict, stored_attachment_post_data: Optional[dict]) -> None:
        """
        Mocks the repository methods appropriately to test the `update` service method.

        :param attachment_patch_data: Dictionary containing the patch data as would be required for an
            `AttachmentPatchMetadataSchema` (i.e. no created or modified times required).
        :param stored_attachment_post_data: Dictionary containing the attachment data for the existing stored
            attachment as would be required for an `AttachmentPostMetadataSchema` (i.e. no created and modified
            times required).
        """

        # Stored attachment
        self._stored_attachment = (
            AttachmentOut(
                **AttachmentIn(
                    **stored_attachment_post_data,
                ).model_dump(),
            )
            if stored_attachment_post_data
            else None
        )
        self.mock_attachment_repository.get.return_value = self._stored_attachment

        # Patch schema
        self._attachment_patch = AttachmentPatchMetadataSchema(**attachment_patch_data)

        # Construct the expected input for the repository
        merged_attachment_data = {**(stored_attachment_post_data or {}), **attachment_patch_data}
        self._expected_attachment_in = AttachmentIn(**merged_attachment_data)

        # Updated attachment
        attachment_out = AttachmentOut(
            **self._expected_attachment_in.model_dump(),
        )

        self.mock_attachment_repository.update.return_value = attachment_out

        self._expected_attachment_out = AttachmentMetadataSchema(**attachment_out.model_dump())

    def call_update(self, attachment_id: str) -> None:
        """
        Class the `AttachmentService` `update` method with the appropriate data from a prior call to `mock_update`.

        :param attachment_id: ID of the attachment to be updated.
        """

        self._updated_attachment_id = attachment_id
        self._updated_attachment = self.attachment_service.update(attachment_id, self._attachment_patch)

    def call_update_expecting_error(self, attachment_id: str, error_type: type[BaseException]) -> None:
        """
        Class the `AttachmentService` `update` method with the appropriate data from a prior call to `mock_update`,
        while expecting an error to be raised.

        :param attachment_id: ID of the attachment to be updated.
        :param error_type: Expected exception to be raised.
        """

        self._updated_attachment_id = attachment_id
        with pytest.raises(error_type) as exc:
            self.attachment_service.update(attachment_id, self._attachment_patch)
        self._update_exception = exc

    def check_update_success(self) -> None:
        """Checks that a prior call to `call_update` worked as expected."""

        # Ensure obtained old attachment
        self.mock_attachment_repository.get.assert_called_once_with(attachment_id=self._updated_attachment_id)

        # Ensure updated with expected data
        self.mock_attachment_repository.update.assert_called_once_with(
            attachment_id=self._updated_attachment_id,
            attachment=self._expected_attachment_in,
        )

        assert self._updated_attachment == self._expected_attachment_out

    def check_update_failed_with_exception(self, message: str) -> None:
        """
        Checks that a prior call to `call_update_expecting_error` worked as expected, raising an exception
        with the correct message.

        :param message: Message of the raised exception.
        """

        self.mock_attachment_repository.get.assert_called_once_with(attachment_id=self._updated_attachment_id)
        self.mock_attachment_repository.update.assert_not_called()

        assert str(self._update_exception.value) == message


class TestUpdate(UpdateDSL):
    """Tests for updating an attachment."""

    def test_update(self):
        """Test updating all fields of an attachment."""
        attachment_id = str(ObjectId())

        self.mock_update(
            attachment_patch_data=ATTACHMENT_PATCH_METADATA_DATA_ALL_VALUES,
            stored_attachment_post_data=ATTACHMENT_IN_DATA_ALL_VALUES,
        )

        self.call_update(attachment_id)
        self.check_update_success()

    def test_update_with_file_extension_content_type_mismatch(self):
        """Test updating filename to one with a mismatched file extension."""
        attachment_id = str(ObjectId())

        self.mock_update(
            attachment_patch_data={**ATTACHMENT_PATCH_METADATA_DATA_ALL_VALUES, "file_name": "report.mp3"},
            stored_attachment_post_data=ATTACHMENT_IN_DATA_ALL_VALUES,
        )

        self.call_update_expecting_error(attachment_id, FileTypeMismatchException)
        self.check_update_failed_with_exception(
            f"Patch filename extension of '{self._attachment_patch.file_name}' does not match "
            f"that of the stored attachment '{self._stored_attachment.file_name}'"
        )


class DeleteDSL(AttachmentServiceDSL):
    """Base class for `delete` tests."""

    _expected_attachment_out: AttachmentOut
    _delete_attachment_id: str
    _delete_attachment_object_key: str

    def mock_delete(self, attachment_in_data: dict) -> None:
        """
        Mocks repo methods appropriately to test the `delete` service method.
        :param attachment_in_data: Dictionary containing the attachment data as would be required for an `AttachmentIn`
            database model (i.e. no created and modified times required).
        """
        self._expected_attachment_out = AttachmentOut(**AttachmentIn(**attachment_in_data).model_dump())
        self.mock_attachment_repository.get.return_value = self._expected_attachment_out
        self._delete_attachment_id = self._expected_attachment_out.id
        self._delete_attachment_object_key = self._expected_attachment_out.object_key

    def call_delete(self) -> None:
        """Calls the `AttachmentService` `delete` method."""
        self.attachment_service.delete(self._delete_attachment_id)

    def check_delete_success(self) -> None:
        """Checks that a prior call to `call_delete` worked as expected."""
        self.mock_attachment_store.delete.assert_called_once_with(self._delete_attachment_object_key)
        self.mock_attachment_repository.delete.assert_called_once_with(self._delete_attachment_id)


class TestDelete(DeleteDSL):
    """Tests for deleting an attachment."""

    def test_delete(self):
        """Test for deleting an attachment."""
        self.mock_delete(ATTACHMENT_IN_DATA_ALL_VALUES)
        self.call_delete()
        self.check_delete_success()


class DeleteByEntityIdDSL(AttachmentServiceDSL):
    """Base class for `delete_by_entity_id` tests."""

    _expected_attachments_out: list[AttachmentOut]
    _delete_entity_id: str
    _delete_attachment_object_keys: list[str]

    def mock_delete_by_entity_id(self, attachments_in_data: list[dict]) -> None:
        """
        Mocks repo methods appropriately to test the `delete_by_entity_id` service method.

        :param attachments_in_data: List of dictionaries containing the attachment data as would be required for an
            `AttachmentIn` database model (i.e. no created and modified times required).
        """
        self._expected_attachments_out = [
            AttachmentOut(**AttachmentIn(**attachment_in_data).model_dump())
            for attachment_in_data in attachments_in_data
        ]
        self.mock_attachment_repository.list.return_value = self._expected_attachments_out
        self._delete_entity_id = (
            self._expected_attachments_out[0].id if self._expected_attachments_out else str(ObjectId())
        )
        self._delete_attachment_object_keys = [
            expected_attachment_out.object_key for expected_attachment_out in self._expected_attachments_out
        ]

    def call_delete_by_entity_id(self) -> None:
        """Calls the `AttachmentService` `delete_by_entity_id` method."""
        self.attachment_service.delete_by_entity_id(self._delete_entity_id)

    def check_delete_by_entity_id_success(self, assert_delete: bool = True) -> None:
        """
        Checks that a prior call to `call_delete_by_entity_id` worked as expected.

        :param assert_delete: Whether the `delete_many` store method and `delete_by_entity_id` repo method are expected
            to be called or not.
        """
        if assert_delete:
            self.mock_attachment_store.delete_many.assert_called_once_with(self._delete_attachment_object_keys)
            self.mock_attachment_repository.delete_by_entity_id.assert_called_once_with(self._delete_entity_id)
        else:
            self.mock_attachment_store.delete_many.assert_not_called()
            self.mock_attachment_repository.delete_by_entity_id.assert_not_called()


# Expect some duplicate code inside tests as the tests for the different entities can be very similar
# pylint: disable=duplicate-code


class TestDeleteByEntityId(DeleteByEntityIdDSL):
    """Tests for deleting attachments by `entity_id`."""

    def test_delete_by_entity_id(self):
        """Test deleting attachments."""
        self.mock_delete_by_entity_id([ATTACHMENT_IN_DATA_ALL_VALUES])
        self.call_delete_by_entity_id()
        self.check_delete_by_entity_id_success()

    def test_delete_by_entity_id_non_existent_id(self):
        """Test deleting attachments with a non-existent `entity_id`."""
        self.mock_delete_by_entity_id([])
        self.call_delete_by_entity_id()
        self.check_delete_by_entity_id_success(False)


# pylint: enable=duplicate-code<|MERGE_RESOLUTION|>--- conflicted
+++ resolved
@@ -13,16 +13,13 @@
 import pytest
 from bson import ObjectId
 
-<<<<<<< HEAD
+from object_storage_api.core.config import config
 from object_storage_api.core.exceptions import (
     FileTypeMismatchException,
     InvalidObjectIdError,
     UnsupportedFileExtensionException,
+    UploadLimitReachedError,
 )
-=======
-from object_storage_api.core.config import config
-from object_storage_api.core.exceptions import FileTypeMismatchException, InvalidObjectIdError, UploadLimitReachedError
->>>>>>> e8bb5bb9
 from object_storage_api.models.attachment import AttachmentIn, AttachmentOut
 from object_storage_api.schemas.attachment import (
     AttachmentMetadataSchema,
@@ -145,21 +142,13 @@
 
         assert self._created_attachment == self._expected_attachment
 
-<<<<<<< HEAD
-    def check_create_failed_with_exception(self, message: str, assert_checks: bool = True) -> None:
-=======
     def check_create_failed_with_exception(self, message: str, assert_count: bool = True) -> None:
->>>>>>> e8bb5bb9
         """
         Checks that a prior call to `call_create_expecting_error` worked as expected, raising an exception
         with the correct message.
 
         :param message: Message of the raised exception.
-<<<<<<< HEAD
-        :param assert_checks: Whether the `create_presigned_post` method is expected to be called.
-=======
         :param assert_count: Whether the `count_by_entity_id` repo method is expected to be called or not.
->>>>>>> e8bb5bb9
         """
         if assert_count:
             self.mock_attachment_repository.count_by_entity_id.assert_called_once_with(
@@ -168,14 +157,7 @@
         else:
             self.mock_attachment_repository.count_by_entity_id.assert_not_called()
 
-<<<<<<< HEAD
-        if assert_checks:
-            self.mock_attachment_store.create_presigned_post.assert_called_once_with(
-                str(self._expected_attachment_id), self._attachment_post
-            )
-=======
         self.mock_attachment_store.create_presigned_post.assert_not_called()
->>>>>>> e8bb5bb9
         self.mock_attachment_repository.create.assert_not_called()
 
         assert str(self._create_exception.value) == message
@@ -203,9 +185,6 @@
 
         self.mock_create({**ATTACHMENT_POST_DATA_ALL_VALUES, "entity_id": "invalid-id"}, 0)
         self.call_create_expecting_error(InvalidObjectIdError)
-<<<<<<< HEAD
-        self.check_create_failed_with_exception("Invalid ObjectId value 'invalid-id'", True)
-=======
         self.check_create_failed_with_exception("Invalid ObjectId value 'invalid-id'", False)
 
     def test_create_when_upload_limit_reached(self):
@@ -218,7 +197,6 @@
             f"'{ATTACHMENT_POST_DATA_ALL_VALUES["entity_id"]}' has been reached",
             True,
         )
->>>>>>> e8bb5bb9
 
 
 class GetDSL(AttachmentServiceDSL):
