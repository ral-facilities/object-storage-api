"""
Unit tests for the `AttachmentStore` store.
"""

from test.mock_data import ATTACHMENT_POST_DATA_ALL_VALUES
from unittest.mock import MagicMock, patch

import pytest
from bson import ObjectId

from object_storage_api.core.object_store import object_storage_config
from object_storage_api.schemas.attachment import AttachmentPostSchema, AttachmentPostUploadInfoSchema
from object_storage_api.stores.attachment import AttachmentStore


class AttachmentStoreDSL:
    """Base class for `AttachmentStore` unit tests."""

    mock_s3_client: MagicMock
    attachment_store: AttachmentStore

    @pytest.fixture(autouse=True)
    def setup(self):
        """Setup fixtures"""

        with patch("object_storage_api.stores.attachment.s3_client") as s3_client_mock:
            self.mock_s3_client = s3_client_mock
            self.attachment_store = AttachmentStore()
            yield


class CreatePresignedPostDSL(AttachmentStoreDSL):
    """Base class for `create` tests."""

    _attachment_post: AttachmentPostSchema
    _attachment_id: str
    _expected_object_key: str
    _expected_attachment_upload_info: AttachmentPostUploadInfoSchema
    _obtained_object_key: str
    _created_attachment_upload_info: str

    def mock_create_presigned_post(self, attachment_post_data: dict) -> None:
        """
        Mocks object store methods appropriately to test the `create_presigned_post` store method.

        :param attachment_post_data: Dictionary containing the attachment data as would be required for an
                                     `AttachmentPost` schema.
        """
        self._attachment_post = AttachmentPostSchema(**attachment_post_data)
        self._attachment_id = str(ObjectId())

        self._expected_object_key = f"attachments/{self._attachment_post.entity_id}/{self._attachment_id}"

        # Mock presigned post generation
        expected_presigned_post_response = {"url": "http://example-upload-url", "fields": {"some": "fields"}}
        self._expected_attachment_upload_info = AttachmentPostUploadInfoSchema(**expected_presigned_post_response)
        self.mock_s3_client.generate_presigned_post.return_value = expected_presigned_post_response

    def call_create_presigned_post(self) -> None:
        """Calls the `AttachmentStore` `create_presigned_post` method with the appropriate data from a prior call to
        `mock_create_presigned_post`."""

        self._obtained_object_key, self._created_attachment_upload_info = self.attachment_store.create_presigned_post(
            self._attachment_id, self._attachment_post
        )

<<<<<<< HEAD
    def check_create_presigned_post_success(self) -> None:
        """Checks that a prior call to `call_create_presigned_post` worked as expected."""

        self.mock_s3_client.generate_presigned_post.assert_called_once_with(
            Bucket=object_storage_config.bucket_name.get_secret_value(),
            Key=self._expected_object_key,
            Fields={"Content-Type": "multipart/form-data"},
            Conditions=[
                ["content-length-range", 0, object_storage_config.attachment_max_size_bytes],
                ["eq", "$Content-Type", "multipart/form-data"],
            ],
            ExpiresIn=object_storage_config.presigned_url_expiry,
=======
    def check_create_presigned_url_success(self) -> None:
        """Checks that a prior call to `call_create_presigned_url` worked as expected."""

        self.mock_s3_client.generate_presigned_url.assert_called_once_with(
            "put_object",
            Params={
                "Bucket": object_storage_config.bucket_name.get_secret_value(),
                "Key": self._expected_object_key,
                "ContentType": "multipart/form-data",
            },
            ExpiresIn=object_storage_config.presigned_url_expiry_seconds,
>>>>>>> 88ce4183
        )

        assert self._obtained_object_key == self._expected_object_key
        assert self._created_attachment_upload_info == self._expected_attachment_upload_info


class TestCreatePresignedPost(CreatePresignedPostDSL):
    """Tests for creating a presigned post for an attachment."""

    def test_create_presigned_post(self):
        """Test creating a presigned post for an attachment."""

        self.mock_create_presigned_post(ATTACHMENT_POST_DATA_ALL_VALUES)
        self.call_create_presigned_post()
        self.check_create_presigned_post_success()<|MERGE_RESOLUTION|>--- conflicted
+++ resolved
@@ -64,7 +64,6 @@
             self._attachment_id, self._attachment_post
         )
 
-<<<<<<< HEAD
     def check_create_presigned_post_success(self) -> None:
         """Checks that a prior call to `call_create_presigned_post` worked as expected."""
 
@@ -76,20 +75,7 @@
                 ["content-length-range", 0, object_storage_config.attachment_max_size_bytes],
                 ["eq", "$Content-Type", "multipart/form-data"],
             ],
-            ExpiresIn=object_storage_config.presigned_url_expiry,
-=======
-    def check_create_presigned_url_success(self) -> None:
-        """Checks that a prior call to `call_create_presigned_url` worked as expected."""
-
-        self.mock_s3_client.generate_presigned_url.assert_called_once_with(
-            "put_object",
-            Params={
-                "Bucket": object_storage_config.bucket_name.get_secret_value(),
-                "Key": self._expected_object_key,
-                "ContentType": "multipart/form-data",
-            },
             ExpiresIn=object_storage_config.presigned_url_expiry_seconds,
->>>>>>> 88ce4183
         )
 
         assert self._obtained_object_key == self._expected_object_key
