--- conflicted
+++ resolved
@@ -268,7 +268,87 @@
         self.check_list_success()
 
 
-<<<<<<< HEAD
+class DeleteDSL(AttachmentRepoDSL):
+    """Base class for `delete` tests."""
+
+    _delete_attachment_id: str
+    _delete_exception: pytest.ExceptionInfo
+
+    def mock_delete(self, deleted_count: int) -> None:
+        """
+        Mocks database methods appropriately to test the `delete` repo method.
+        :param deleted_count: Number of documents deleted successfully.
+        """
+        RepositoryTestHelpers.mock_delete_one(self.attachments_collection, deleted_count)
+
+    def call_delete(self, attachment_id: str) -> None:
+        """
+        Calls the `AttachmentRepo` `delete` method.
+        :param attachment_id: ID of the attachment to be deleted.
+        """
+        self._delete_attachment_id = attachment_id
+        self.attachment_repository.delete(attachment_id, session=self.mock_session)
+
+    def call_delete_expecting_error(self, attachment_id: str, error_type: type[BaseException]) -> None:
+        """
+        Calls the `AttachmentRepo` `delete` method while expecting an error to be raised.
+        :param attachment_id: ID of the attachment to be deleted.
+        :param error_type: Expected exception to be raised.
+        """
+        self._delete_attachment_id = attachment_id
+        with pytest.raises(error_type) as exc:
+            self.attachment_repository.delete(attachment_id, session=self.mock_session)
+        self._delete_exception = exc
+
+    def check_delete_success(self) -> None:
+        """Checks that a prior call to `call_delete` worked as expected."""
+        self.attachments_collection.delete_one.assert_called_once_with(
+            filter={"_id": ObjectId(self._delete_attachment_id)}, session=self.mock_session
+        )
+
+    def check_delete_failed_with_exception(self, message: str, assert_delete: bool = False) -> None:
+        """
+        Checks that a prior call to `call_delete_expecting_error` worked as expected, raising an exception
+        with the correct message.
+        :param message: Expected message of the raised exception.
+        :param assert_delete: Whether the `find_one_and_delete` method is expected to be called or not.
+        """
+        if not assert_delete:
+            self.attachments_collection.delete_one.assert_not_called()
+        else:
+            self.attachments_collection.delete_one.assert_called_once_with(
+                filter={"_id": ObjectId(self._delete_attachment_id)},
+                session=self.mock_session,
+            )
+
+        assert str(self._delete_exception.value) == message
+
+
+class TestDelete(DeleteDSL):
+    """Tests for deleting an attachment."""
+
+    def test_delete(self):
+        """Test deleting an attachment."""
+        self.mock_delete(1)
+        self.call_delete(str(ObjectId()))
+        self.check_delete_success()
+
+    def test_delete_non_existent_id(self):
+        """Test deleting an attachment with a non-existent ID."""
+        attachment_id = str(ObjectId())
+
+        self.mock_delete(0)
+        self.call_delete_expecting_error(attachment_id, MissingRecordError)
+        self.check_delete_failed_with_exception(f"No attachment found with ID: {attachment_id}", assert_delete=True)
+
+    def test_delete_invalid_id(self):
+        """Test deleting an attachment with an invalid ID."""
+        attachment_id = "invalid-id"
+
+        self.call_delete_expecting_error(attachment_id, InvalidObjectIdError)
+        self.check_delete_failed_with_exception(f"Invalid ObjectId value '{attachment_id}'")
+
+
 # pylint: enable=duplicate-code
 
 
@@ -381,88 +461,4 @@
 
         self.set_update_data(ATTACHMENT_IN_DATA_ALL_VALUES)
         self.call_update_expecting_error(attachment_id, InvalidObjectIdError)
-        self.check_update_failed_with_exception("Invalid ObjectId value 'invalid-id'")
-=======
-class DeleteDSL(AttachmentRepoDSL):
-    """Base class for `delete` tests."""
-
-    _delete_attachment_id: str
-    _delete_exception: pytest.ExceptionInfo
-
-    def mock_delete(self, deleted_count: int) -> None:
-        """
-        Mocks database methods appropriately to test the `delete` repo method.
-        :param deleted_count: Number of documents deleted successfully.
-        """
-        RepositoryTestHelpers.mock_delete_one(self.attachments_collection, deleted_count)
-
-    def call_delete(self, attachment_id: str) -> None:
-        """
-        Calls the `AttachmentRepo` `delete` method.
-        :param attachment_id: ID of the attachment to be deleted.
-        """
-        self._delete_attachment_id = attachment_id
-        self.attachment_repository.delete(attachment_id, session=self.mock_session)
-
-    def call_delete_expecting_error(self, attachment_id: str, error_type: type[BaseException]) -> None:
-        """
-        Calls the `AttachmentRepo` `delete` method while expecting an error to be raised.
-        :param attachment_id: ID of the attachment to be deleted.
-        :param error_type: Expected exception to be raised.
-        """
-        self._delete_attachment_id = attachment_id
-        with pytest.raises(error_type) as exc:
-            self.attachment_repository.delete(attachment_id, session=self.mock_session)
-        self._delete_exception = exc
-
-    def check_delete_success(self) -> None:
-        """Checks that a prior call to `call_delete` worked as expected."""
-        self.attachments_collection.delete_one.assert_called_once_with(
-            filter={"_id": ObjectId(self._delete_attachment_id)}, session=self.mock_session
-        )
-
-    def check_delete_failed_with_exception(self, message: str, assert_delete: bool = False) -> None:
-        """
-        Checks that a prior call to `call_delete_expecting_error` worked as expected, raising an exception
-        with the correct message.
-        :param message: Expected message of the raised exception.
-        :param assert_delete: Whether the `find_one_and_delete` method is expected to be called or not.
-        """
-        if not assert_delete:
-            self.attachments_collection.delete_one.assert_not_called()
-        else:
-            self.attachments_collection.delete_one.assert_called_once_with(
-                filter={"_id": ObjectId(self._delete_attachment_id)},
-                session=self.mock_session,
-            )
-
-        assert str(self._delete_exception.value) == message
-
-
-class TestDelete(DeleteDSL):
-    """Tests for deleting an attachment."""
-
-    def test_delete(self):
-        """Test deleting an attachment."""
-        self.mock_delete(1)
-        self.call_delete(str(ObjectId()))
-        self.check_delete_success()
-
-    def test_delete_non_existent_id(self):
-        """Test deleting an attachment with a non-existent ID."""
-        attachment_id = str(ObjectId())
-
-        self.mock_delete(0)
-        self.call_delete_expecting_error(attachment_id, MissingRecordError)
-        self.check_delete_failed_with_exception(f"No attachment found with ID: {attachment_id}", assert_delete=True)
-
-    def test_delete_invalid_id(self):
-        """Test deleting an attachment with an invalid ID."""
-        attachment_id = "invalid-id"
-
-        self.call_delete_expecting_error(attachment_id, InvalidObjectIdError)
-        self.check_delete_failed_with_exception(f"Invalid ObjectId value '{attachment_id}'")
-
-
-# pylint: enable=duplicate-code
->>>>>>> ba67c36a
+        self.check_update_failed_with_exception("Invalid ObjectId value 'invalid-id'")