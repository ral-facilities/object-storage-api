"""
Unit tests for the `AttachmentRepo` repository.
"""

from test.mock_data import ATTACHMENT_IN_DATA_ALL_VALUES
from test.unit.repositories.conftest import RepositoryTestHelpers
from typing import Optional
from unittest.mock import MagicMock, Mock

import pytest
from bson import ObjectId

from object_storage_api.core.exceptions import InvalidObjectIdError, MissingRecordError
from object_storage_api.models.attachment import AttachmentIn, AttachmentOut
from object_storage_api.repositories.attachment import AttachmentRepo


class AttachmentRepoDSL:
    """Base class for `AttachmentRepo` unit tests."""

    mock_database: Mock
    attachment_repository: AttachmentRepo
    attachments_collection: Mock

    mock_session = MagicMock()

    @pytest.fixture(autouse=True)
    def setup(self, database_mock):
        """Setup fixtures"""

        self.mock_database = database_mock
        self.attachment_repository = AttachmentRepo(database_mock)
        self.attachments_collection = database_mock.attachments


class CreateDSL(AttachmentRepoDSL):
    """Base class for `create` tests."""

    _attachment_in: AttachmentIn
    _expected_attachment_out: AttachmentOut
    _created_attachment: AttachmentOut
    _create_exception: pytest.ExceptionInfo

    def mock_create(
        self,
        attachment_in_data: dict,
    ) -> None:
        """
        Mocks database methods appropriately to test the `create` repo method.

        :param attachment_in_data: Dictionary containing the attachment data as would be required for a `AttachmentIn`
                                   database model (i.e. no created and modified times required).
        """

        # Pass through `AttachmentIn` first as need creation and modified times
        self._attachment_in = AttachmentIn(**attachment_in_data)

        self._expected_attachment_out = AttachmentOut(**self._attachment_in.model_dump())

        RepositoryTestHelpers.mock_insert_one(self.attachments_collection, self._attachment_in.id)
        RepositoryTestHelpers.mock_find_one(
            self.attachments_collection, {**self._attachment_in.model_dump(), "_id": self._attachment_in.id}
        )

    def call_create(self) -> None:
        """Calls the `AttachmentRepo` `create` method with the appropriate data from a prior call to `mock_create`."""

        self._created_attachment = self.attachment_repository.create(self._attachment_in, session=self.mock_session)

    def check_create_success(self) -> None:
        """Checks that a prior call to `call_create` worked as expected."""

        self.attachments_collection.insert_one.assert_called_once_with(
            self._attachment_in.model_dump(by_alias=True), session=self.mock_session
        )
        self.attachments_collection.find_one.assert_called_once_with(
            {"_id": self._attachment_in.id}, session=self.mock_session
        )

        assert self._created_attachment == self._expected_attachment_out


class TestCreate(CreateDSL):
    """Tests for creating an attachment."""

    def test_create(self):
        """Test creating an attachment."""

        self.mock_create(ATTACHMENT_IN_DATA_ALL_VALUES)
        self.call_create()
        self.check_create_success()


class GetDSL(AttachmentRepoDSL):
    """Base class for `get` tests."""

    _obtained_attachment_id: str
    _expected_attachment_out: AttachmentOut
    _obtained_attachment_out: AttachmentOut
    _get_exception: pytest.ExceptionInfo

    def mock_get(self, attachment_id: str, attachment_in_data: Optional[dict] = None) -> None:
        """
        Mocks database methods appropriately to test the `get` repo method.

        :param attachment_id: ID of the attachment to obtain.
        :param attachment_in_data: Dictionary containing the attachment data as would be required for an
            `AttachmentIn` database model (i.e. no created and modified times required).
        """
        if attachment_in_data:
            attachment_in_data["id"] = attachment_id
        self._expected_attachment_out = (
            AttachmentOut(**AttachmentIn(**attachment_in_data).model_dump()) if attachment_in_data else None
        )

        RepositoryTestHelpers.mock_find_one(
            self.attachments_collection,
            self._expected_attachment_out.model_dump() if self._expected_attachment_out else None,
        )

    def call_get(self, attachment_id: str) -> None:
        """
        Calls the `AttachmentRepo` `get` method.

        :param attachment_id: The ID of the attachment to obtain.
        """
        self._obtained_attachment_id = attachment_id
        self._obtained_attachment_out = self.attachment_repository.get(
            attachment_id=attachment_id, session=self.mock_session
        )

    def call_get_expecting_error(self, attachment_id: str, error_type: type[BaseException]) -> None:
        """
        Calls the `AttachmentRepo` `get` method with the appropriate data from a prior call to `mock_get`
        while expecting an error to be raised.

        :param attachment_id: ID of the attachment to be obtained.
        :param error_type: Expected exception to be raised.
        """
        self._obtained_attachment_id = attachment_id
        with pytest.raises(error_type) as exc:
            self.attachment_repository.get(attachment_id, session=self.mock_session)
        self._get_exception = exc

    def check_get_success(self) -> None:
        """Checks that a prior call to `call_get` worked as expected."""

        self.attachments_collection.find_one.assert_called_once_with(
            {"_id": ObjectId(self._obtained_attachment_id)}, session=self.mock_session
        )
        assert self._obtained_attachment_out == self._expected_attachment_out

    def check_get_failed_with_exception(self, message: str, assert_find: bool = False) -> None:
        """
        Checks that a prior call to `call_get_expecting_error` worked as expected, raising an exception
        with the correct message.

        :param message: Expected message of the raised exception.
        :param assert_find: If `True` it asserts whether a `find_one` call was made,
            else it asserts that no call was made.
        """
        if assert_find:
            self.attachments_collection.find_one.assert_called_once_with(
                {"_id": ObjectId(self._obtained_attachment_id)}, session=self.mock_session
            )
        else:
            self.attachments_collection.find_one.assert_not_called()

        assert str(self._get_exception.value) == message


class TestGet(GetDSL):
    """Tests for getting attachments."""

    def test_get(self):
        """Test getting an attachment."""

        attachment_id = str(ObjectId())

        self.mock_get(attachment_id, ATTACHMENT_IN_DATA_ALL_VALUES)
        self.call_get(attachment_id)
        self.check_get_success()

    def test_get_with_non_existent_id(self):
        """Test getting an attachment with a non-existent attachment ID."""

        attachment_id = str(ObjectId())

        self.mock_get(attachment_id)
        self.call_get_expecting_error(attachment_id, MissingRecordError)
        self.check_get_failed_with_exception(f"No attachment found with ID: {attachment_id}", True)

    def test_get_with_invalid_id(self):
        """Test getting an attachment with an invalid attachment ID."""
        attachment_id = "invalid-id"

        self.mock_get(attachment_id)
        self.call_get_expecting_error(attachment_id, InvalidObjectIdError)
        self.check_get_failed_with_exception(f"Invalid ObjectId value '{attachment_id}'")


class ListDSL(AttachmentRepoDSL):
    """Base class for `list` tests."""

    _expected_attachment_out: list[AttachmentOut]
    _entity_id_filter: Optional[str]
    _obtained_attachment_out: list[AttachmentOut]

    def mock_list(self, attachment_in_data: list[dict]) -> None:
        """
        Mocks database methods appropriately to test the `list` repo method.

        :param attachment_in_data: List of dictionaries containing the attachment data as would be required for an
            `AttachmentIn` database model (i.e. no created and modified times required).
        """
        self._expected_attachment_out = [
            AttachmentOut(**AttachmentIn(**attachment_in_data).model_dump())
            for attachment_in_data in attachment_in_data
        ]

        RepositoryTestHelpers.mock_find(
            self.attachments_collection,
            [attachment_out.model_dump() for attachment_out in self._expected_attachment_out],
        )

    def call_list(self, entity_id: Optional[str] = None) -> None:
        """
        Calls the `AttachmentRepo` `list method` method.

        :param entity_id: The ID of the entity to filter attachments by.
        """
        self._entity_id_filter = entity_id
        self._obtained_attachment_out = self.attachment_repository.list(session=self.mock_session, entity_id=entity_id)

    def check_list_success(self) -> None:
        """Checks that a prior call to `call_list` worked as expected."""
        expected_query = {}
        if self._entity_id_filter is not None:
            expected_query["entity_id"] = ObjectId(self._entity_id_filter)

        self.attachments_collection.find.assert_called_once_with(expected_query, session=self.mock_session)
        assert self._obtained_attachment_out == self._expected_attachment_out


# Expect some duplicate code inside tests as the tests for the different entities can be very similar
# pylint: disable=duplicate-code


class TestList(ListDSL):
    """Tests for listing attachments."""

    def test_list(self):
        """Test listing all attachments."""
        self.mock_list([ATTACHMENT_IN_DATA_ALL_VALUES])
        self.call_list()
        self.check_list_success()

    def test_list_with_no_results(self):
        """Test listing all attachments returning no results."""
        self.mock_list([])
        self.call_list()
        self.check_list_success()

    def test_list_with_entity_id(self):
        """Test listing all attachments with an `entity_id` argument."""
        self.mock_list([ATTACHMENT_IN_DATA_ALL_VALUES])
        self.call_list(entity_id=ATTACHMENT_IN_DATA_ALL_VALUES["entity_id"])
        self.check_list_success()


class DeleteDSL(AttachmentRepoDSL):
    """Base class for `delete` tests."""

    _delete_attachment_id: str
    _delete_exception: pytest.ExceptionInfo

    def mock_delete(self, deleted_count: int) -> None:
        """
        Mocks database methods appropriately to test the `delete` repo method.
        :param deleted_count: Number of documents deleted successfully.
        """
        RepositoryTestHelpers.mock_delete_one(self.attachments_collection, deleted_count)

    def call_delete(self, attachment_id: str) -> None:
        """
        Calls the `AttachmentRepo` `delete` method.
        :param attachment_id: ID of the attachment to be deleted.
        """
        self._delete_attachment_id = attachment_id
        self.attachment_repository.delete(attachment_id, session=self.mock_session)

    def call_delete_expecting_error(self, attachment_id: str, error_type: type[BaseException]) -> None:
        """
        Calls the `AttachmentRepo` `delete` method while expecting an error to be raised.
        :param attachment_id: ID of the attachment to be deleted.
        :param error_type: Expected exception to be raised.
        """
        self._delete_attachment_id = attachment_id
        with pytest.raises(error_type) as exc:
            self.attachment_repository.delete(attachment_id, session=self.mock_session)
        self._delete_exception = exc

    def check_delete_success(self) -> None:
        """Checks that a prior call to `call_delete` worked as expected."""
        self.attachments_collection.delete_one.assert_called_once_with(
            filter={"_id": ObjectId(self._delete_attachment_id)}, session=self.mock_session
        )

    def check_delete_failed_with_exception(self, message: str, assert_delete: bool = False) -> None:
        """
        Checks that a prior call to `call_delete_expecting_error` worked as expected, raising an exception
        with the correct message.
        :param message: Expected message of the raised exception.
        :param assert_delete: Whether the `find_one_and_delete` method is expected to be called or not.
        """
        if not assert_delete:
            self.attachments_collection.delete_one.assert_not_called()
        else:
            self.attachments_collection.delete_one.assert_called_once_with(
                filter={"_id": ObjectId(self._delete_attachment_id)},
                session=self.mock_session,
            )

        assert str(self._delete_exception.value) == message


class TestDelete(DeleteDSL):
    """Tests for deleting an attachment."""

    def test_delete(self):
        """Test deleting an attachment."""
        self.mock_delete(1)
        self.call_delete(str(ObjectId()))
        self.check_delete_success()

    def test_delete_non_existent_id(self):
        """Test deleting an attachment with a non-existent ID."""
        attachment_id = str(ObjectId())

        self.mock_delete(0)
        self.call_delete_expecting_error(attachment_id, MissingRecordError)
        self.check_delete_failed_with_exception(f"No attachment found with ID: {attachment_id}", assert_delete=True)

    def test_delete_invalid_id(self):
        """Test deleting an attachment with an invalid ID."""
        attachment_id = "invalid-id"

        self.call_delete_expecting_error(attachment_id, InvalidObjectIdError)
        self.check_delete_failed_with_exception(f"Invalid ObjectId value '{attachment_id}'")


# pylint: enable=duplicate-code


<<<<<<< HEAD
class DeleteByEntityIdDSL(AttachmentRepoDSL):
    """Base class for `delete_by_entity_id` tests."""

    _delete_entity_id: str
    _delete_by_entity_id_exception: pytest.ExceptionInfo

    def mock_delete_by_entity_id(self, deleted_count: int) -> None:
        """
        Mocks database methods appropriately to test the `delete_by_entity_id` repo method.

        :param deleted_count: Number of documents deleted successfully.
        """
        RepositoryTestHelpers.mock_delete_many(self.attachments_collection, deleted_count)

    def call_delete_by_entity_id(self, entity_id: str) -> None:
        """
        Calls the `AttachmentRepo` `delete_by_entity_id` method.

        :param entity_id: The entity ID of the attachments to be deleted.
        """
        self._delete_entity_id = entity_id
        self.attachment_repository.delete_by_entity_id(entity_id, session=self.mock_session)

    def check_delete_by_entity_id_success(self, assert_delete: bool = True) -> None:
        """
        Checks that a prior call to `call_delete_by_entity_id` worked as expected.

        :param assert_delete: Whether the `delete_many` method is expected to be called or not.
        """
        if assert_delete:
            self.attachments_collection.delete_many.assert_called_once_with(
                filter={"entity_id": ObjectId(self._delete_entity_id)}, session=self.mock_session
            )
        else:
            self.attachments_collection.delete_many.assert_not_called()


class TestDeleteByEntityId(DeleteByEntityIdDSL):
    """Tests for deleting attachments by entity ID."""

    def test_delete_by_entity_id(self):
        """Test deleting attachments."""
        self.mock_delete_by_entity_id(3)
        self.call_delete_by_entity_id(str(ObjectId()))
        self.check_delete_by_entity_id_success()

    def test_delete_by_entity_id_invalid_id(self):
        """Test deleting attachments with an invalid entity ID."""
        entity_id = "invalid-id"

        self.call_delete_by_entity_id(entity_id)
        self.check_delete_by_entity_id_success(False)
=======
class UpdateDSL(AttachmentRepoDSL):
    """Base class for `update` tests."""

    _attachment_in: AttachmentIn
    _expected_attachment_out: AttachmentOut
    _updated_attachment_id: str
    _updated_attachment: AttachmentOut
    _update_exception: pytest.ExceptionInfo

    def set_update_data(self, new_attachment_in_data: dict):
        """
        Assigns the update data to use during a call to `call_update`.

        :param new_attachment_in_data: New attachment data as would be required for an `AttachmentIn` database model
            to supply to the `AttachmentRepo` `update` method.
        """

        self._attachment_in = AttachmentIn(**new_attachment_in_data)

    def mock_update(self, new_attachment_in_data: dict) -> None:
        """Mocks database methods appropriately to test the `update` repo method.

        :param new_attachment_in_data: Dictionary containing the new attachment data as would be required for an
            `Attachment_In` database model (i.e. no created and modified times required).
        """

        self.set_update_data(new_attachment_in_data)

        self._expected_attachment_out = AttachmentOut(**self._attachment_in.model_dump())
        RepositoryTestHelpers.mock_find_one(
            self.attachments_collection,
            self._expected_attachment_out.model_dump(by_alias=True),
        )

    def call_update(self, attachment_id: str) -> None:
        """
        Calls the `AttachmentRepo` `update` method with the appropriate data from a prior call to `mock_update`
        (or `set_update_data`).

        :param attachment_id: ID of the attachment to be updated.
        """

        self._updated_attachment_id = attachment_id
        self._updated_attachment = self.attachment_repository.update(
            attachment_id,
            self._attachment_in,
            session=self.mock_session,
        )

    def call_update_expecting_error(self, attachment_id: str, error_type: type[BaseException]) -> None:
        """
        Calls the `AttachmentRepo `update` method with the appropriate data from a prior call to `mock_update`
        (or `set_update_data`) while expecting an error to be raised.

        :param attachment_id: ID of the attachment to be updated.
        :param error_type: Expected exception to be raised.
        """

        with pytest.raises(error_type) as exc:
            self.attachment_repository.update(attachment_id, self._attachment_in)
        self._update_exception = exc

    def check_update_success(self) -> None:
        """Checks that a prior call to `call_update` worked as expected."""

        self.attachments_collection.update_one.assert_called_once_with(
            {
                "_id": ObjectId(self._updated_attachment_id),
            },
            {
                "$set": self._attachment_in.model_dump(by_alias=True),
            },
            session=self.mock_session,
        )

        assert self._updated_attachment == self._expected_attachment_out

    def check_update_failed_with_exception(self, message: str) -> None:
        """
        Checks that a prior call to `call_update_expecting_error` failed as expected, raising an exception
        with the correct message.

        :param message: Expected message of the raised exception.
        """

        self.attachments_collection.update_one.assert_not_called()

        assert str(self._update_exception.value) == message


class TestUpdate(UpdateDSL):
    """Tests for updating an attachment."""

    def test_update(self):
        """Test updating an attachment."""

        attachment_id = str(ObjectId())

        self.mock_update(ATTACHMENT_IN_DATA_ALL_VALUES)
        self.call_update(attachment_id)
        self.check_update_success()

    def test_update_with_invalid_id(self):
        """Test updating an attachment with an invalid ID."""

        attachment_id = "invalid-id"

        self.set_update_data(ATTACHMENT_IN_DATA_ALL_VALUES)
        self.call_update_expecting_error(attachment_id, InvalidObjectIdError)
        self.check_update_failed_with_exception("Invalid ObjectId value 'invalid-id'")
>>>>>>> 78314efd
<|MERGE_RESOLUTION|>--- conflicted
+++ resolved
@@ -352,7 +352,6 @@
 # pylint: enable=duplicate-code
 
 
-<<<<<<< HEAD
 class DeleteByEntityIdDSL(AttachmentRepoDSL):
     """Base class for `delete_by_entity_id` tests."""
 
@@ -405,7 +404,8 @@
 
         self.call_delete_by_entity_id(entity_id)
         self.check_delete_by_entity_id_success(False)
-=======
+
+
 class UpdateDSL(AttachmentRepoDSL):
     """Base class for `update` tests."""
 
@@ -515,5 +515,4 @@
 
         self.set_update_data(ATTACHMENT_IN_DATA_ALL_VALUES)
         self.call_update_expecting_error(attachment_id, InvalidObjectIdError)
-        self.check_update_failed_with_exception("Invalid ObjectId value 'invalid-id'")
->>>>>>> 78314efd
+        self.check_update_failed_with_exception("Invalid ObjectId value 'invalid-id'")