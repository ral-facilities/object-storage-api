"""
Mock data for use in tests.

Names should ideally be descriptive enough to recognise what they are without looking at the data itself.
Letters may be appended in places to indicate the data is of the same type, but has different specific values
to others.

_POST_DATA - Is for a `PostSchema` schema.
_POST_RESPONSE_DATA - Is for a `PostResponseSchema` schema.
_IN_DATA - Is for an `In` model.
_GET_DATA - Is for an entity schema - Used in assertions for e2e tests.
_DATA - Is none of the above - likely to be used in post requests as they are likely identical, only with some ids
        missing so that they can be added later e.g. for pairing up units that aren't known before hand.
"""

from unittest.mock import ANY

from bson import ObjectId

# ---------------------------- GENERAL -----------------------------

# Used for _GET_DATA's as when comparing these will not be possible to know at runtime
CREATED_MODIFIED_GET_DATA_EXPECTED = {"created_time": ANY, "modified_time": ANY}

# ---------------------------- AUTHENTICATION -----------------------------

# pylint:disable=fixme
# TODO: The below access tokens are identical to the ones in inventory-management-system-api - Use common repo?

VALID_ACCESS_TOKEN = (
    "eyJhbGciOiJSUzI1NiIsInR5cCI6IkpXVCJ9.eyJ1c2VybmFtZSI6InVzZXJuYW1lIiwiZXhwIjoyNTM0MDIzMDA3OTl9.bagU2Wix8wKzydVU_L3Z"
    "ZuuMAxGxV4OTuZq_kS2Fuwm839_8UZOkICnPTkkpvsm1je0AWJaIXLGgwEa5zUjpG6lTrMMmzR9Zi63F0NXpJqQqoOZpTBMYBaggsXqFkdsv-yAKUZ"
    "8MfjCEyk3UZ4PXZmEcUZcLhKcXZr4kYJPjio2e5WOGpdjK6q7s-iHGs9DQFT_IoCnw9CkyOKwYdgpB35hIGHkNjiwVSHpyKbFQvzJmIv5XCTSRYqq0"
    "1fldh-QYuZqZeuaFidKbLRH610o2-1IfPMUr-yPtj5PZ-AaX-XTLkuMqdVMCk0_jeW9Os2BPtyUDkpcu1fvW3_S6_dK3nQ"
)

VALID_ACCESS_TOKEN_MISSING_USERNAME = (
    "eyJhbGciOiJSUzI1NiIsInR5cCI6IkpXVCJ9.eyJleHAiOjI1MzQwMjMwMDc5OX0.h4Hv_sq4-ika1rpuRx7k3pp0cF_BZ65WVSbIHS7oh9SjPpGHt"
    "GhVHU1IJXzFtyA9TH-68JpAZ24Dm6bXbH6VJKoc7RCbmJXm44ufN32ga7jDqXH340oKvi_wdhEHaCf2HXjzsHHD7_D6XIcxU71v2W5_j8Vuwpr3SdX"
    "6ea_yLIaCDWynN6FomPtUepQAOg3c7DdKohbJD8WhKIDV8UKuLtFdRBfN4HEK5nNs0JroROPhcYM9L_JIQZpdI0c83fDFuXQC-cAygzrSnGJ6O4DyS"
    "cNL3VBNSmNTBtqYOs1szvkpvF9rICPgbEEJnbS6g5kmGld3eioeuDJIxeQglSbxog"
)

EXPIRED_ACCESS_TOKEN = (
    "eyJhbGciOiJSUzI1NiIsInR5cCI6IkpXVCJ9.eyJ1c2VybmFtZSI6InVzZXJuYW1lIiwiZXhwIjotNjIxMzU1OTY4MDB9.G_cfC8PNYE5yERyyQNRk"
    "9mTmDusU_rEPgm7feo2lWQF6QMNnf8PUN-61FfMNRVE0QDSvAmIMMNEOa8ma0JHZARafgnYJfn1_FSJSoRxC740GpG8EFSWrpM-dQXnoD263V9FlK-"
    "On6IbhF-4Rh9MdoxNyZk2Lj7NvCzJ7gbgbgYM5-sJXLxB-I5LfMfuYM3fx2cRixZFA153l46tFzcMVBrAiBxl_LdyxTIOPfHF0UGlaW2UtFi02gyBU"
    "4E4wTOqPc4t_CSi1oBSbY7h9O63i8IU99YsOCdvZ7AD3ePxyM1xJR7CFHycg9Z_IDouYnJmXpTpbFMMl7SjME3cVMfMrAQ"
)

INVALID_ACCESS_TOKEN = VALID_ACCESS_TOKEN + "1"

# ---------------------------- ATTACHMENTS -----------------------------

# Used for _POST_RESPONSE_DATA's as when comparing most of these are not possible to know at runtime arguably we dont
# need to put the fields in but it ensures we capture potential changes to how boto3 functions
ATTACHMENT_UPLOAD_INFO_POST_RESPONSE_DATA_EXPECTED = {
    "upload_info": {
        "url": ANY,
        "fields": {
            "AWSAccessKeyId": ANY,
            "Content-Type": "multipart/form-data",
            "key": ANY,
            "policy": ANY,
            "signature": ANY,
        },
    }
}

# Required values only

ATTACHMENT_POST_DATA_REQUIRED_VALUES_ONLY = {
    "entity_id": str(ObjectId()),
    "file_name": "report.txt",
}

ATTACHMENT_POST_RESPONSE_DATA_REQUIRED_VALUES_ONLY = {
    **ATTACHMENT_POST_DATA_REQUIRED_VALUES_ONLY,
    **CREATED_MODIFIED_GET_DATA_EXPECTED,
    **ATTACHMENT_UPLOAD_INFO_POST_RESPONSE_DATA_EXPECTED,
    "id": ANY,
    "title": None,
    "description": None,
}

# All values

ATTACHMENT_PATCH_METADATA_DATA_ALL_VALUES = {
    "title": "Shattered Laser",
    "description": "A text attachment describing damage to a laser.",
    "file_name": "laserDamage.txt",
}

ATTACHMENT_POST_DATA_ALL_VALUES = {
    "entity_id": str(ObjectId()),
    "file_name": "report.txt",
    "title": "Report Title",
    "description": "A damage report.",
}

ATTACHMENT_IN_DATA_ALL_VALUES = {
    **ATTACHMENT_POST_DATA_ALL_VALUES,
    "id": str(ObjectId()),
    "object_key": "attachments/65df5ee771892ddcc08bd28f/65e0a624d64aaae884abaaee",
}

ATTACHMENT_GET_METADATA_REQUIRED_VALUES_ONLY = {
    **ATTACHMENT_POST_DATA_REQUIRED_VALUES_ONLY,
    "id": ANY,
}

ATTACHMENT_GET_DATA_REQUIRED_VALUES_ONLY = {
    **ATTACHMENT_GET_METADATA_REQUIRED_VALUES_ONLY,
    "url": ANY,
}

ATTACHMENT_GET_METADATA_ALL_VALUES = {
    **ATTACHMENT_POST_DATA_ALL_VALUES,
    "id": ANY,
}

<<<<<<< HEAD
ATTACHMENT_GET_METADATA_DATA_ALL_VALUES_AFTER_PATCH = {
    **ATTACHMENT_GET_DATA_ALL_VALUES,
    **ATTACHMENT_PATCH_METADATA_DATA_ALL_VALUES,
=======
ATTACHMENT_GET_DATA_ALL_VALUES = {
    **ATTACHMENT_GET_METADATA_ALL_VALUES,
    "download_url": ANY,
>>>>>>> 960faf30
}

ATTACHMENT_POST_RESPONSE_DATA_ALL_VALUES = {
    **ATTACHMENT_GET_METADATA_ALL_VALUES,
    **CREATED_MODIFIED_GET_DATA_EXPECTED,
    **ATTACHMENT_UPLOAD_INFO_POST_RESPONSE_DATA_EXPECTED,
}

# ---------------------------- IMAGES -----------------------------

IMAGE_POST_METADATA_DATA_REQUIRED_VALUES_ONLY = {
    "entity_id": str(ObjectId()),
}

IMAGE_GET_METADATA_DATA_REQUIRED_VALUES_ONLY = {
    **IMAGE_POST_METADATA_DATA_REQUIRED_VALUES_ONLY,
    **CREATED_MODIFIED_GET_DATA_EXPECTED,
    "id": ANY,
    "file_name": "image.jpg",
    "primary": False,
    "thumbnail_base64": "UklGRjQAAABXRUJQVlA4ICgAAADQAQCdASoCAAEAAUAmJYwCdAEO/gOOAAD+qlQWHDxhNJOjVlqIb8AA",
    "title": None,
    "description": None,
}

IMAGE_GET_DATA_REQUIRED_VALUES_ONLY = {
    **IMAGE_GET_METADATA_DATA_REQUIRED_VALUES_ONLY,
    "url": ANY,
}


IMAGE_PATCH_METADATA_DATA_ALL_VALUES = {
    "title": "Shattered Laser",
    "description": "An image of a shattered laser.",
    "file_name": "picture.jpg",
    "primary": False,
}

IMAGE_POST_METADATA_DATA_ALL_VALUES = {
    **IMAGE_POST_METADATA_DATA_REQUIRED_VALUES_ONLY,
    "title": "Report Title",
    "description": "A damage report.",
}


IMAGE_IN_DATA_ALL_VALUES = {
    **IMAGE_POST_METADATA_DATA_ALL_VALUES,
    "id": str(ObjectId()),
    "file_name": "image.jpg",
    "object_key": "images/65df5ee771892ddcc08bd28f/65e0a624d64aaae884abaaee",
    "thumbnail_base64": "UklGRjQAAABXRUJQVlA4ICgAAADQAQCdASoCAAEAAUAmJYwCdAEO/gOOAAD+qlQWHDxhNJOjVlqIb8AA",
}

IMAGE_GET_METADATA_DATA_ALL_VALUES = {
    **IMAGE_POST_METADATA_DATA_ALL_VALUES,
    **CREATED_MODIFIED_GET_DATA_EXPECTED,
    "id": ANY,
    "file_name": "image.jpg",
    "primary": False,
    "thumbnail_base64": "UklGRjQAAABXRUJQVlA4ICgAAADQAQCdASoCAAEAAUAmJYwCdAEO/gOOAAD+qlQWHDxhNJOjVlqIb8AA",
}

IMAGE_GET_METADATA_DATA_ALL_VALUES_AFTER_PATCH = {
    **IMAGE_GET_METADATA_DATA_ALL_VALUES,
    **IMAGE_PATCH_METADATA_DATA_ALL_VALUES,
}

IMAGE_GET_DATA_ALL_VALUES = {
    **IMAGE_GET_METADATA_DATA_ALL_VALUES,
    "url": ANY,
}<|MERGE_RESOLUTION|>--- conflicted
+++ resolved
@@ -119,15 +119,14 @@
     "id": ANY,
 }
 
-<<<<<<< HEAD
+ATTACHMENT_GET_DATA_ALL_VALUES = {
+    **ATTACHMENT_GET_METADATA_ALL_VALUES,
+    "download_url": ANY,
+}
+
 ATTACHMENT_GET_METADATA_DATA_ALL_VALUES_AFTER_PATCH = {
     **ATTACHMENT_GET_DATA_ALL_VALUES,
     **ATTACHMENT_PATCH_METADATA_DATA_ALL_VALUES,
-=======
-ATTACHMENT_GET_DATA_ALL_VALUES = {
-    **ATTACHMENT_GET_METADATA_ALL_VALUES,
-    "download_url": ANY,
->>>>>>> 960faf30
 }
 
 ATTACHMENT_POST_RESPONSE_DATA_ALL_VALUES = {
