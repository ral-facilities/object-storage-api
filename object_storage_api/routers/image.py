"""
Module for providing an API router which defines routes for managing images using the `ImageService`
service.
"""

import logging
from typing import Annotated, Optional

from fastapi import APIRouter, Depends, File, Form, Path, Query, UploadFile, status

from object_storage_api.schemas.image import ImageMetadataSchema, ImagePostMetadataSchema, ImageSchema
from object_storage_api.services.image import ImageService

logger = logging.getLogger()


router = APIRouter(prefix="/images", tags=["images"])

ImageServiceDep = Annotated[ImageService, Depends(ImageService)]


@router.post(
    path="",
    summary="Create a new image",
    response_description="Information about the created image",
    status_code=status.HTTP_201_CREATED,
)
# pylint:disable=too-many-arguments
# pylint:disable=too-many-positional-arguments
def create_image(
    image_service: ImageServiceDep,
    # Unfortunately using Annotated[ImagePostSchema, Form()] as on
    # https://fastapi.tiangolo.com/tutorial/request-form-models/ does not work correctly when there is an UploadFile
    # within it, so have to redefine here before passing them to the schema
    entity_id: Annotated[str, Form(description="ID of the entity the image relates to")],
    upload_file: Annotated[UploadFile, File(description="Image file")],
    title: Annotated[Optional[str], Form(description="Title of the image")] = None,
    description: Annotated[Optional[str], Form(description="Description of the image")] = None,
) -> ImageMetadataSchema:
    # pylint: disable=missing-function-docstring
    logger.info("Creating a new image")

    image_metadata = ImagePostMetadataSchema(entity_id=entity_id, title=title, description=description)

    logger.debug("Image metadata: %s", image_metadata)
    logger.debug("Image upload file: %s", upload_file)

    return image_service.create(image_metadata, upload_file)


@router.get(
    path="",
    summary="Get images",
    response_description="List of images",
)
def get_images(
    image_service: ImageServiceDep,
    entity_id: Annotated[Optional[str], Query(description="Filter images by entity ID")] = None,
    primary: Annotated[Optional[bool], Query(description="Filter images by primary")] = None,
) -> list[ImageMetadataSchema]:
    # pylint: disable=missing-function-docstring
    logger.info("Getting images")

    if entity_id is not None:
        logger.debug("Entity ID filter: '%s'", entity_id)
    if primary is not None:
        logger.debug("Primary filter: '%s'", primary)

    return image_service.list(entity_id, primary)


<<<<<<< HEAD
@router.delete(
    path="/{image_id}",
    summary="Delete an image by ID",
    response_description="Image deleted Sucessfully",
    status_code=status.HTTP_204_NO_CONTENT,
)
def delete_image(
    image_id: Annotated[str, Path(description="The ID of the image to delete")],
    image_service: ImageServiceDep,
) -> None:
    # pylint: disable=missing-function-docstring
    logger.info("Deleting image with ID: %s", image_id)
    image_service.delete(image_id)
=======
@router.get(path="/{image_id}", summary="Get an image by ID", response_description="Single image")
def get_image(
    image_id: Annotated[str, Path(description="ID of the image to get")],
    image_service: ImageServiceDep,
) -> ImageSchema:
    # pylint: disable=missing-function-docstring
    logger.info("Getting image with ID: %s", image_id)

    return image_service.get(image_id)
>>>>>>> 0477879f
<|MERGE_RESOLUTION|>--- conflicted
+++ resolved
@@ -69,7 +69,6 @@
     return image_service.list(entity_id, primary)
 
 
-<<<<<<< HEAD
 @router.delete(
     path="/{image_id}",
     summary="Delete an image by ID",
@@ -83,7 +82,8 @@
     # pylint: disable=missing-function-docstring
     logger.info("Deleting image with ID: %s", image_id)
     image_service.delete(image_id)
-=======
+
+
 @router.get(path="/{image_id}", summary="Get an image by ID", response_description="Single image")
 def get_image(
     image_id: Annotated[str, Path(description="ID of the image to get")],
@@ -92,5 +92,4 @@
     # pylint: disable=missing-function-docstring
     logger.info("Getting image with ID: %s", image_id)
 
-    return image_service.get(image_id)
->>>>>>> 0477879f
+    return image_service.get(image_id)