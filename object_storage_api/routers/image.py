"""
Module for providing an API router which defines routes for managing images using the `ImageService`
service.
"""

import logging
from typing import Annotated, Optional

from fastapi import APIRouter, Depends, File, Form, Path, Query, UploadFile, status

from object_storage_api.schemas.image import (
    ImageMetadataSchema,
    ImagePatchMetadataSchema,
    ImagePostMetadataSchema,
    ImageSchema,
)
from object_storage_api.services.image import ImageService

logger = logging.getLogger()


router = APIRouter(prefix="/images", tags=["images"])

ImageServiceDep = Annotated[ImageService, Depends(ImageService)]


@router.post(
    path="",
    summary="Create a new image",
    response_description="Information about the created image",
    status_code=status.HTTP_201_CREATED,
)
# pylint:disable=too-many-arguments
# pylint:disable=too-many-positional-arguments
def create_image(
    image_service: ImageServiceDep,
    # Unfortunately using Annotated[ImagePostSchema, Form()] as on
    # https://fastapi.tiangolo.com/tutorial/request-form-models/ does not work correctly when there is an UploadFile
    # within it, so have to redefine here before passing them to the schema
    entity_id: Annotated[str, Form(description="ID of the entity the image relates to")],
    upload_file: Annotated[UploadFile, File(description="Image file")],
    title: Annotated[Optional[str], Form(description="Title of the image")] = None,
    description: Annotated[Optional[str], Form(description="Description of the image")] = None,
) -> ImageMetadataSchema:
    # pylint: disable=missing-function-docstring
    logger.info("Creating a new image")

    image_metadata = ImagePostMetadataSchema(entity_id=entity_id, title=title, description=description)

    logger.debug("Image metadata: %s", image_metadata)
    logger.debug("Image upload file: %s", upload_file)

    return image_service.create(image_metadata, upload_file)


@router.get(
    path="",
    summary="Get images",
    response_description="List of images",
)
def get_images(
    image_service: ImageServiceDep,
    entity_id: Annotated[Optional[str], Query(description="Filter images by entity ID")] = None,
    primary: Annotated[Optional[bool], Query(description="Filter images by primary")] = None,
) -> list[ImageMetadataSchema]:
    # pylint: disable=missing-function-docstring
    logger.info("Getting images")

    if entity_id is not None:
        logger.debug("Entity ID filter: '%s'", entity_id)
    if primary is not None:
        logger.debug("Primary filter: '%s'", primary)

    return image_service.list(entity_id, primary)


@router.get(path="/{image_id}", summary="Get an image by ID", response_description="Single image")
def get_image(
    image_id: Annotated[str, Path(description="ID of the image to get")],
    image_service: ImageServiceDep,
) -> ImageSchema:
    # pylint: disable=missing-function-docstring
    logger.info("Getting image with ID: %s", image_id)

    return image_service.get(image_id)


<<<<<<< HEAD
@router.patch(
    path="/{image_id}",
    summary="Update an image partially by ID",
    response_description="Image updated successfully",
)
def partial_update_image(
    image: ImagePatchMetadataSchema,
    image_id: Annotated[str, Path(description="ID of the image to update")],
    image_service: ImageServiceDep,
) -> ImageMetadataSchema:
    # pylint: disable=missing-function-docstring
    logger.info("Partially updating image with ID: %s", image_id)
    logger.debug("Image data: %s", image)

    return image_service.update(image_id, image)
=======
@router.delete(
    path="/{image_id}",
    summary="Delete an image by ID",
    response_description="Image deleted successfully",
    status_code=status.HTTP_204_NO_CONTENT,
)
def delete_image(
    image_id: Annotated[str, Path(description="The ID of the image to delete")],
    image_service: ImageServiceDep,
) -> None:
    # pylint: disable=missing-function-docstring
    logger.info("Deleting image with ID: %s", image_id)
    image_service.delete(image_id)
>>>>>>> af5e70db
<|MERGE_RESOLUTION|>--- conflicted
+++ resolved
@@ -85,7 +85,6 @@
     return image_service.get(image_id)
 
 
-<<<<<<< HEAD
 @router.patch(
     path="/{image_id}",
     summary="Update an image partially by ID",
@@ -101,7 +100,8 @@
     logger.debug("Image data: %s", image)
 
     return image_service.update(image_id, image)
-=======
+
+
 @router.delete(
     path="/{image_id}",
     summary="Delete an image by ID",
@@ -114,5 +114,4 @@
 ) -> None:
     # pylint: disable=missing-function-docstring
     logger.info("Deleting image with ID: %s", image_id)
-    image_service.delete(image_id)
->>>>>>> af5e70db
+    image_service.delete(image_id)