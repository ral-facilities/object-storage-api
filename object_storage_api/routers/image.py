--- conflicted
+++ resolved
@@ -8,11 +8,12 @@
 
 from fastapi import APIRouter, Depends, File, Form, Path, Query, UploadFile, status
 
-<<<<<<< HEAD
-from object_storage_api.schemas.image import ImagePatchMetadataSchema, ImagePostMetadataSchema, ImageSchema
-=======
-from object_storage_api.schemas.image import ImageMetadataSchema, ImagePostMetadataSchema, ImageSchema
->>>>>>> 0477879f
+from object_storage_api.schemas.image import (
+    ImageMetadataSchema,
+    ImagePatchMetadataSchema,
+    ImagePostMetadataSchema,
+    ImageSchema,
+)
 from object_storage_api.services.image import ImageService
 
 logger = logging.getLogger()
@@ -73,17 +74,6 @@
     return image_service.list(entity_id, primary)
 
 
-<<<<<<< HEAD
-@router.patch(
-    path="/{image_id}",
-    summary="Update image",
-    response_description="Updated Image",
-)
-def partial_update_image(image_service: ImageServiceDep, image_id: str, image: ImagePatchMetadataSchema) -> ImageSchema:
-    logger.info("Updating images")
-
-    return image_service.update(image_id, image)
-=======
 @router.get(path="/{image_id}", summary="Get an image by ID", response_description="Single image")
 def get_image(
     image_id: Annotated[str, Path(description="ID of the image to get")],
@@ -93,4 +83,18 @@
     logger.info("Getting image with ID: %s", image_id)
 
     return image_service.get(image_id)
->>>>>>> 0477879f
+
+
+@router.patch(
+    path="/{image_id}",
+    summary="Update image",
+    response_description="Updated Image",
+)
+def partial_update_image(
+    image_id: Annotated[str, Path(description="ID of the image to update")],
+    image: ImagePatchMetadataSchema,
+    image_service: ImageServiceDep,
+) -> ImageMetadataSchema:
+    logger.info("Updating images")
+
+    return image_service.update(image_id, image)