--- conflicted
+++ resolved
@@ -70,7 +70,6 @@
     return attachment_service.get(attachment_id)
 
 
-<<<<<<< HEAD
 @router.patch(
     path="/{attachment_id}",
     summary="Update an attachment partially by ID",
@@ -86,7 +85,8 @@
     logger.debug("Attachment data: %s", attachment)
 
     return attachment_service.update(attachment_id, attachment)
-=======
+
+
 @router.delete(
     path="/{attachment_id}",
     summary="Delete an attachment by ID",
@@ -99,5 +99,4 @@
 ) -> None:
     # pylint: disable=missing-function-docstring
     logger.info("Deleting attachment with ID: %s", attachment_id)
-    attachment_service.delete(attachment_id)
->>>>>>> ba67c36a
+    attachment_service.delete(attachment_id)