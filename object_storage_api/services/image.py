--- conflicted
+++ resolved
@@ -128,11 +128,7 @@
         :param image_id: The ID of the image to update.
         :param image: The image containing the fields to be updated.
         :return: The updated image.
-<<<<<<< HEAD
-        :raises InvalidFilenameExtension: If the extensions of the stored and updated image do not match.
-=======
         :raises FileTypeMismatchException: If the extensions of the stored and updated image do not match.
->>>>>>> 506215cc
         """
         stored_image = self._image_repository.get(image_id=image_id)
 
