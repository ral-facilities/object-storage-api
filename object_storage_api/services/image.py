"""
Module for providing a service for managing images using the `ImageRepo` repository and `ImageStore`
store.
"""

import logging
import mimetypes
from pathlib import Path
from typing import Annotated, Optional

from bson import ObjectId
from fastapi import Depends, UploadFile

from object_storage_api.core.config import config
<<<<<<< HEAD
from object_storage_api.core.custom_object_id import CustomObjectId
from object_storage_api.core.exceptions import InvalidFilenameExtension, InvalidObjectIdError, UploadLimitReachedError
=======
from object_storage_api.core.exceptions import (
    FileTypeMismatchException,
    InvalidObjectIdError,
    UnsupportedFileExtensionException,
)
>>>>>>> 5397ec84
from object_storage_api.core.image import generate_thumbnail_base64_str
from object_storage_api.models.image import ImageIn
from object_storage_api.repositories.image import ImageRepo
from object_storage_api.schemas.image import (
    ImageMetadataSchema,
    ImagePatchMetadataSchema,
    ImagePostMetadataSchema,
    ImageSchema,
)
from object_storage_api.stores.image import ImageStore

logger = logging.getLogger()


class ImageService:
    """
    Service for managing images.
    """

    def __init__(
        self,
        image_repository: Annotated[ImageRepo, Depends(ImageRepo)],
        image_store: Annotated[ImageStore, Depends(ImageStore)],
    ) -> None:
        """
        Initialise the `ImageService` with an `ImageRepo` repository.

        :param image_repository: `ImageRepo` repository to use.
        :param image_store: `ImageStore` store to use.
        """
        self._image_repository = image_repository
        self._image_store = image_store

    def create(self, image_metadata: ImagePostMetadataSchema, upload_file: UploadFile) -> ImageMetadataSchema:
        """
        Create a new image.

        :param image_metadata: Metadata of the image to be created.
        :param upload_file: Upload file of the image to be created.
        :return: Created image with a pre-signed upload URL.
<<<<<<< HEAD
        :raises InvalidObjectIdError: If the image has any invalid ID's in it.
        :raises UploadLimitReachedError: If the upload limit has been reached.
        :raises InvalidFilenameExtension: If the image has a mismatched file extension.
=======
        :raises UnsupportedFileExtensionException: If the file extension of the image is not supported.
        :raises FileTypeMismatchException: If the extension and content type of the image do not match.
        :raises InvalidObjectIdError: If the image has any invalid ID's in it.
>>>>>>> 5397ec84
        """
        try:
            CustomObjectId(image_metadata.entity_id)
        except InvalidObjectIdError as exc:
            # Provide more specific detail
            exc.response_detail = "Invalid `entity_id` given"
            raise exc

        if self._image_repository.count_by_entity_id(image_metadata.entity_id) >= config.image.upload_limit:
            raise UploadLimitReachedError(
                detail="Unable to create an image as the upload limit for images with "
                f"`entity_id` {image_metadata.entity_id} has been reached",
                entity_name="image",
            )

        file_extension = Path(upload_file.filename).suffix
        if not file_extension or file_extension.lower() not in config.image.allowed_file_extensions:
            raise UnsupportedFileExtensionException(f"File extension of '{upload_file.filename}' is not supported")

        expected_file_type, _ = mimetypes.guess_type(upload_file.filename)
        if expected_file_type != upload_file.content_type:
            raise FileTypeMismatchException(
                f"File extension of '{upload_file.filename}' does not match content type '{upload_file.content_type}'"
            )

        # Generate a unique ID for the image - this needs to be known now to avoid inserting into the database
        # before generating the presigned URL which would then require transactions
        image_id = str(ObjectId())

        # Generate the thumbnail
        thumbnail_base64 = generate_thumbnail_base64_str(upload_file)

        # Upload the full size image to object storage
        object_key = self._image_store.upload(image_id, image_metadata, upload_file)

        image_in = ImageIn(
            **image_metadata.model_dump(),
            id=image_id,
            file_name=upload_file.filename,
            object_key=object_key,
            thumbnail_base64=thumbnail_base64,
        )
        image_out = self._image_repository.create(image_in)

        return ImageMetadataSchema(**image_out.model_dump())

    def get(self, image_id: str) -> ImageSchema:
        """
        Retrieve an image's metadata with its presigned get download and view urls by its ID.

        :param image_id: ID of the image to retrieve.
        :return: An image's metadata with its presigned get urls.
        """
        image = self._image_repository.get(image_id=image_id)
        view_url, download_url = self._image_store.create_presigned_get(image)
        return ImageSchema(**image.model_dump(), view_url=view_url, download_url=download_url)

    def list(self, entity_id: Optional[str] = None, primary: Optional[bool] = None) -> list[ImageMetadataSchema]:
        """
        Retrieve a list of images based on the provided filters.

        :param entity_id: The ID of the entity to filter images by.
        :param primary: The primary value to filter images by.
        :return: List of images or an empty list if no images are retrieved.
        """
        images = self._image_repository.list(entity_id, primary)
        return [ImageMetadataSchema(**image.model_dump()) for image in images]

    def update(self, image_id: str, image: ImagePatchMetadataSchema) -> ImageMetadataSchema:
        """
        Update an image by its ID.

        :param image_id: The ID of the image to update.
        :param image: The image containing the fields to be updated.
        :return: The updated image.
        :raises FileTypeMismatchException: If the extensions of the stored and updated image do not match.
        """
        stored_image = self._image_repository.get(image_id=image_id)

        stored_type, _ = mimetypes.guess_type(stored_image.file_name)
        if image.file_name is not None:
            update_type, _ = mimetypes.guess_type(image.file_name)
            if update_type != stored_type:
                raise FileTypeMismatchException(
                    f"Patch filename extension of '{image.file_name}' does not match "
                    f"that of the stored image '{stored_image.file_name}'"
                )

        update_primary = image.primary is not None and image.primary is True and stored_image.primary is False
        updated_image = self._image_repository.update(
            image_id=image_id,
            image=ImageIn(**{**stored_image.model_dump(), **image.model_dump(exclude_unset=True)}),
            update_primary=update_primary,
        )

        return ImageMetadataSchema(**updated_image.model_dump())

    def delete(self, image_id: str) -> None:
        """
        Delete an image by its ID.

        :param image_id: The ID of the image to delete.
        """
        stored_image = self._image_repository.get(image_id)
        # Deletes image from object store first to prevent unreferenced objects in storage
        self._image_store.delete(stored_image.object_key)
        self._image_repository.delete(image_id)

    def delete_by_entity_id(self, entity_id: str) -> None:
        """
        Delete images by entity ID.

        :param entity_id: The entity ID of the images to delete.
        """
        stored_images = self._image_repository.list(entity_id, None)
        if stored_images:
            # Deletes images from object store first to prevent unreferenced objects in storage
            self._image_store.delete_many([stored_image.object_key for stored_image in stored_images])
            self._image_repository.delete_by_entity_id(entity_id)<|MERGE_RESOLUTION|>--- conflicted
+++ resolved
@@ -12,16 +12,8 @@
 from fastapi import Depends, UploadFile
 
 from object_storage_api.core.config import config
-<<<<<<< HEAD
 from object_storage_api.core.custom_object_id import CustomObjectId
-from object_storage_api.core.exceptions import InvalidFilenameExtension, InvalidObjectIdError, UploadLimitReachedError
-=======
-from object_storage_api.core.exceptions import (
-    FileTypeMismatchException,
-    InvalidObjectIdError,
-    UnsupportedFileExtensionException,
-)
->>>>>>> 5397ec84
+from object_storage_api.core.exceptions import FileTypeMismatchException, InvalidObjectIdError, UploadLimitReachedError, UnsupportedFileExtensionException
 from object_storage_api.core.image import generate_thumbnail_base64_str
 from object_storage_api.models.image import ImageIn
 from object_storage_api.repositories.image import ImageRepo
@@ -62,15 +54,10 @@
         :param image_metadata: Metadata of the image to be created.
         :param upload_file: Upload file of the image to be created.
         :return: Created image with a pre-signed upload URL.
-<<<<<<< HEAD
         :raises InvalidObjectIdError: If the image has any invalid ID's in it.
         :raises UploadLimitReachedError: If the upload limit has been reached.
-        :raises InvalidFilenameExtension: If the image has a mismatched file extension.
-=======
         :raises UnsupportedFileExtensionException: If the file extension of the image is not supported.
         :raises FileTypeMismatchException: If the extension and content type of the image do not match.
-        :raises InvalidObjectIdError: If the image has any invalid ID's in it.
->>>>>>> 5397ec84
         """
         try:
             CustomObjectId(image_metadata.entity_id)
