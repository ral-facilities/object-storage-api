--- conflicted
+++ resolved
@@ -45,14 +45,11 @@
         :return: Created attachment with an pre-signed upload URL.
         """
 
-<<<<<<< HEAD
-        attachment_in, upload_info = self._attachment_store.create(attachment)
-=======
         # Generate a unique ID for the attachment - this needs to be known now to avoid inserting into the database
         # before generating the presigned URL which would then require transactions
         attachment_id = str(ObjectId())
 
-        object_key, upload_url = self._attachment_store.create_presigned_url(attachment_id, attachment)
+        object_key, upload_info = self._attachment_store.create_presigned_post(attachment_id, attachment)
 
         try:
             attachment_in = AttachmentIn(**attachment.model_dump(), id=attachment_id, object_key=object_key)
@@ -61,7 +58,6 @@
             exc.response_detail = "Invalid `entity_id` given"
             raise exc
 
->>>>>>> 9efe4a3e
         attachment_out = self._attachment_repository.create(attachment_in)
 
         return AttachmentPostResponseSchema(**attachment_out.model_dump(), upload_info=upload_info)