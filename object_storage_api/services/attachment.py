"""
Module for providing a service for managing attachments using the `AttachmentRepo` repository and `AttachmentStore`
store.
"""

import logging
from typing import Annotated, Optional

from bson import ObjectId
from fastapi import Depends

from object_storage_api.core.exceptions import InvalidObjectIdError
from object_storage_api.models.attachment import AttachmentIn
from object_storage_api.repositories.attachment import AttachmentRepo
from object_storage_api.schemas.attachment import (
    AttachmentMetadataSchema,
    AttachmentPatchMetadataSchema,
    AttachmentPostResponseSchema,
    AttachmentPostSchema,
    AttachmentSchema,
)
from object_storage_api.stores.attachment import AttachmentStore

logger = logging.getLogger()


class AttachmentService:
    """
    Service for managing attachments.
    """

    def __init__(
        self,
        attachment_repository: Annotated[AttachmentRepo, Depends(AttachmentRepo)],
        attachment_store: Annotated[AttachmentStore, Depends(AttachmentStore)],
    ) -> None:
        """
        Initialise the `AttachmentService` with an `AttachmentRepo` repository.

        :param attachment_repository: `AttachmentRepo` repository to use.
        :param attachment_store: `AttachmentStore` store to use.
        """
        self._attachment_repository = attachment_repository
        self._attachment_store = attachment_store

    def create(self, attachment: AttachmentPostSchema) -> AttachmentPostResponseSchema:
        """
        Create a new attachment.

        :param attachment: Attachment to be created.
        :return: Created attachment with a pre-signed upload URL.
        :raises InvalidObjectIdError: If the attachment has any invalid ID's in it.
        """

        # Generate a unique ID for the attachment - this needs to be known now to avoid inserting into the database
        # before generating the presigned URL which would then require transactions
        attachment_id = str(ObjectId())

        object_key, upload_info = self._attachment_store.create_presigned_post(attachment_id, attachment)

        try:
            attachment_in = AttachmentIn(**attachment.model_dump(), id=attachment_id, object_key=object_key)
        except InvalidObjectIdError as exc:
            # Provide more specific detail
            exc.response_detail = "Invalid `entity_id` given"
            raise exc

        attachment_out = self._attachment_repository.create(attachment_in)

        return AttachmentPostResponseSchema(**attachment_out.model_dump(), upload_info=upload_info)

    def get(self, attachment_id: str) -> AttachmentSchema:
        """
        Retrieve an attachment's metadata with its presigned get download url by its ID.

        :param attachment_id: ID of the attachment to retrieve.
        :return: An attachment's metadata with a presigned get download url.
        """

        attachment = self._attachment_repository.get(attachment_id=attachment_id)
        download_url = self._attachment_store.create_presigned_get(attachment)
        return AttachmentSchema(**attachment.model_dump(), download_url=download_url)

    def list(self, entity_id: Optional[str] = None) -> list[AttachmentMetadataSchema]:
        """
        Retrieve a list of attachments based on the provided filters.

        :param entity_id: The ID of the entity to filter attachments by.
        :return: List of attachments or an empty list if no attachments are retrieved.
        """

        attachments = self._attachment_repository.list(entity_id)

        return [AttachmentMetadataSchema(**attachment.model_dump()) for attachment in attachments]

<<<<<<< HEAD
    def update(self, attachment_id: str, attachment: AttachmentPatchMetadataSchema) -> AttachmentMetadataSchema:
        """
        Update an attachment by its ID.

        :param attachment_id: The ID of the attachment to update.
        :param attachment: The attachment containing the fields to be updated.
        :return: The updated attachment.
        """

        stored_attachment = self._attachment_repository.get(attachment_id=attachment_id)
        update_data = attachment.model_dump(exclude_unset=True)

        updated_attachment = self._attachment_repository.update(
            attachment_id=attachment_id,
            attachment=AttachmentIn(**{**stored_attachment.model_dump(), **update_data}),
        )

        return AttachmentMetadataSchema(**updated_attachment.model_dump())
=======
    def delete(self, attachment_id: str) -> None:
        """
        Delete an attachment by its ID.
        :param attachment_id: The ID of the attachment to delete.
        """
        stored_attachment = self._attachment_repository.get(attachment_id)
        # Deletes attachment from object store first to prevent unreferenced objects in storage
        self._attachment_store.delete(stored_attachment.object_key)
        self._attachment_repository.delete(attachment_id)
>>>>>>> ba67c36a
<|MERGE_RESOLUTION|>--- conflicted
+++ resolved
@@ -93,7 +93,6 @@
 
         return [AttachmentMetadataSchema(**attachment.model_dump()) for attachment in attachments]
 
-<<<<<<< HEAD
     def update(self, attachment_id: str, attachment: AttachmentPatchMetadataSchema) -> AttachmentMetadataSchema:
         """
         Update an attachment by its ID.
@@ -112,7 +111,7 @@
         )
 
         return AttachmentMetadataSchema(**updated_attachment.model_dump())
-=======
+
     def delete(self, attachment_id: str) -> None:
         """
         Delete an attachment by its ID.
@@ -121,5 +120,4 @@
         stored_attachment = self._attachment_repository.get(attachment_id)
         # Deletes attachment from object store first to prevent unreferenced objects in storage
         self._attachment_store.delete(stored_attachment.object_key)
-        self._attachment_repository.delete(attachment_id)
->>>>>>> ba67c36a
+        self._attachment_repository.delete(attachment_id)