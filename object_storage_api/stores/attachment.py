"""
Module for providing a store for managing attachments in an S3 object store.
"""

import logging

from object_storage_api.core.object_store import object_storage_config, s3_client
<<<<<<< HEAD
from object_storage_api.models.attachment import AttachmentIn
from object_storage_api.schemas.attachment import AttachmentPostSchema, AttachmentPostUploadInfoSchema
=======
from object_storage_api.schemas.attachment import AttachmentPostSchema
>>>>>>> 9efe4a3e

logger = logging.getLogger()


class AttachmentStore:
    """
    Store for managing attachments in an S3 object store.
    """

<<<<<<< HEAD
    def create(self, attachment: AttachmentPostSchema) -> tuple[AttachmentIn, AttachmentPostUploadInfoSchema]:
=======
    def create_presigned_url(self, attachment_id: str, attachment: AttachmentPostSchema) -> tuple[str, str]:
>>>>>>> 9efe4a3e
        """
        Creates a presigned URL for uploading an attachment file.

        :param attachment_id: ID of the attachment to generate the URL for.
        :param attachment: Attachment to generate the URL for.
        :return: Tuple with
<<<<<<< HEAD
                 - Attachment model to insert into the database (includes its location in the object storage).
                 - Upload info schema containing a presigned url to upload the attachment file to and the required form
                   fields for the request.
=======
                 - Object key of the new attachment.
                 - Presigned upload url to upload the attachment file to.
>>>>>>> 9efe4a3e
        :raises InvalidObjectIdError: If the attachment has any invalid ID's in it.
        """
        object_key = f"attachments/{attachment.entity_id}/{attachment_id}"

        logger.info("Generating a presigned URL for uploading the attachment")
        presigned_post_response = s3_client.generate_presigned_post(
            Bucket=object_storage_config.bucket_name.get_secret_value(),
            Key=object_key,
            Fields={
                # Insert content type here so it is provided in the fields and can be used directly
                "Content-Type": "multipart/form-data"
            },
            Conditions=[
                ["content-length-range", 0, object_storage_config.attachment_max_size_bytes],
                ["eq", "$Content-Type", "multipart/form-data"],
            ],
            ExpiresIn=object_storage_config.presigned_url_expiry,
        )

<<<<<<< HEAD
        try:
            attachment_in = AttachmentIn(**attachment.model_dump(), id=attachment_id, object_key=object_key)
        except InvalidObjectIdError as exc:
            # Provide more specific detail
            exc.response_detail = "Invalid `entity_id` given"
            raise exc

        return attachment_in, AttachmentPostUploadInfoSchema(**presigned_post_response)
=======
        return object_key, url
>>>>>>> 9efe4a3e
<|MERGE_RESOLUTION|>--- conflicted
+++ resolved
@@ -5,12 +5,7 @@
 import logging
 
 from object_storage_api.core.object_store import object_storage_config, s3_client
-<<<<<<< HEAD
-from object_storage_api.models.attachment import AttachmentIn
 from object_storage_api.schemas.attachment import AttachmentPostSchema, AttachmentPostUploadInfoSchema
-=======
-from object_storage_api.schemas.attachment import AttachmentPostSchema
->>>>>>> 9efe4a3e
 
 logger = logging.getLogger()
 
@@ -20,25 +15,18 @@
     Store for managing attachments in an S3 object store.
     """
 
-<<<<<<< HEAD
-    def create(self, attachment: AttachmentPostSchema) -> tuple[AttachmentIn, AttachmentPostUploadInfoSchema]:
-=======
-    def create_presigned_url(self, attachment_id: str, attachment: AttachmentPostSchema) -> tuple[str, str]:
->>>>>>> 9efe4a3e
+    def create_presigned_post(
+        self, attachment_id: str, attachment: AttachmentPostSchema
+    ) -> tuple[str, AttachmentPostUploadInfoSchema]:
         """
-        Creates a presigned URL for uploading an attachment file.
+        Creates a presigned post URL for uploading an attachment file.
 
         :param attachment_id: ID of the attachment to generate the URL for.
         :param attachment: Attachment to generate the URL for.
         :return: Tuple with
-<<<<<<< HEAD
-                 - Attachment model to insert into the database (includes its location in the object storage).
+                 - Object key of the new attachment.
                  - Upload info schema containing a presigned url to upload the attachment file to and the required form
                    fields for the request.
-=======
-                 - Object key of the new attachment.
-                 - Presigned upload url to upload the attachment file to.
->>>>>>> 9efe4a3e
         :raises InvalidObjectIdError: If the attachment has any invalid ID's in it.
         """
         object_key = f"attachments/{attachment.entity_id}/{attachment_id}"
@@ -58,15 +46,4 @@
             ExpiresIn=object_storage_config.presigned_url_expiry,
         )
 
-<<<<<<< HEAD
-        try:
-            attachment_in = AttachmentIn(**attachment.model_dump(), id=attachment_id, object_key=object_key)
-        except InvalidObjectIdError as exc:
-            # Provide more specific detail
-            exc.response_detail = "Invalid `entity_id` given"
-            raise exc
-
-        return attachment_in, AttachmentPostUploadInfoSchema(**presigned_post_response)
-=======
-        return object_key, url
->>>>>>> 9efe4a3e
+        return object_key, AttachmentPostUploadInfoSchema(**presigned_post_response)