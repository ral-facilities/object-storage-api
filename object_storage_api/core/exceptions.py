"""
Module for custom exception classes.
"""

# pylint:disable=fixme
# TODO: Some of this file is identical to the one in inventory-management-system-api - Use common repo?


from typing import Optional


class BaseAPIException(Exception):
    """Base exception for API errors."""

    # Status code to return if this exception is raised
    status_code: int

    # Generic detail of the exception (That may be returned in a response)
    response_detail: str

    detail: str

    def __init__(self, detail: str, response_detail: Optional[str] = None):
        """
        Initialise the exception.

        :param detail: Specific detail of the exception (just like Exception would take - this will only be logged
                       and not returned in a response).
        :param response_detail: Generic detail of the exception that will be returned in a response.
        """
        super().__init__(detail)

        self.detail = detail

        if response_detail is not None:
            self.response_detail = response_detail


class DatabaseError(BaseAPIException):
    """Database related error."""


class InvalidObjectIdError(DatabaseError):
    """The provided value is not a valid ObjectId."""

    status_code = 404
    response_detail = "Invalid ID given"

    def __init__(self, detail: str, response_detail: Optional[str] = None, entity_name: Optional[str] = None):
        """
        Initialise the exception.

        :param detail: Specific detail of the exception (just like Exception would take - this will only be logged
                       and not returned in a response).
        :param response_detail: Generic detail of the exception to be returned in the response.
        :param entity_name: Name of the entity to include in the response detail.
        """
        super().__init__(detail, response_detail)

        if entity_name is not None:
            self.response_detail = f"{entity_name.capitalize()} not found"


class InvalidImageFileError(BaseAPIException):
    """The provided image file is not valid."""

    status_code = 422
    response_detail = "File given is not a valid image"


class MissingRecordError(DatabaseError):
<<<<<<< HEAD
    """
    A specific database record was requested but could not be found.
    """
=======
    """A specific database record was requested but could not be found."""
>>>>>>> 0477879f

    status_code = 404
    response_detail = "Requested record was not found"

    def __init__(self, detail: str, response_detail: Optional[str] = None, entity_name: Optional[str] = None):
        """
        Initialise the exception.

        :param detail: Specific detail of the exception (just like Exception would take - this will only be logged
                       and not returned in a response).
        :param response_detail: Generic detail of the exception to be returned in the response.
        :param entity_name: Name of the entity to include in the response detail.
        """
        super().__init__(detail, response_detail)

        if entity_name is not None:
            self.response_detail = f"{entity_name.capitalize()} not found"<|MERGE_RESOLUTION|>--- conflicted
+++ resolved
@@ -69,13 +69,7 @@
 
 
 class MissingRecordError(DatabaseError):
-<<<<<<< HEAD
-    """
-    A specific database record was requested but could not be found.
-    """
-=======
     """A specific database record was requested but could not be found."""
->>>>>>> 0477879f
 
     status_code = 404
     response_detail = "Requested record was not found"
