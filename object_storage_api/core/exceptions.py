--- conflicted
+++ resolved
@@ -55,37 +55,21 @@
 
 
 class MissingRecordError(DatabaseError):
-<<<<<<< HEAD
-    """
-    A specific database record was requested but could not be found.
-    """
-=======
     """A specific database record was requested but could not be found."""
->>>>>>> 0477879f
 
     status_code = 404
     response_detail = "Requested record was not found"
 
-<<<<<<< HEAD
-    def __init__(self, detail: str, entity_name: Optional[str] = None):
-=======
     def __init__(self, detail: str, response_detail: Optional[str] = None, entity_name: Optional[str] = None):
->>>>>>> 0477879f
         """
         Initialise the exception.
 
         :param detail: Specific detail of the exception (just like Exception would take - this will only be logged
                        and not returned in a response).
-<<<<<<< HEAD
-        :param entity_name: Name of the entity to include in the response detail.
-        """
-        super().__init__(detail)
-=======
         :param response_detail: Generic detail of the exception to be returned in the response.
         :param entity_name: Name of the entity to include in the response detail.
         """
         super().__init__(detail, response_detail)
->>>>>>> 0477879f
 
         if entity_name is not None:
             self.response_detail = f"{entity_name.capitalize()} not found"