"""
Module for providing a repository for managing images in a MongoDB database.
"""

import logging
from typing import Optional

from pymongo import UpdateMany, UpdateOne
from pymongo.client_session import ClientSession
from pymongo.collection import Collection

from object_storage_api.core.custom_object_id import CustomObjectId
from object_storage_api.core.database import DatabaseDep
from object_storage_api.core.exceptions import InvalidObjectIdError, MissingRecordError
from object_storage_api.models.image import ImageIn, ImageOut

logger = logging.getLogger()


class ImageRepo:
    """
    Repository for managing images in a MongoDB database.
    """

    def __init__(self, database: DatabaseDep) -> None:
        """
        Initialise the `ImageRepo` with a MongoDB database instance.

        :param database: Database to use.
        """
        self._database = database
        self._images_collection: Collection = self._database.images

    def create(self, image: ImageIn, session: Optional[ClientSession] = None) -> ImageOut:
        """
        Create a new image in a MongoDB database.

        :param image: Image to be created.
        :param session: PyMongo ClientSession to use for database operations.
        :return: Created image.
        """

        logger.info("Inserting the new image into the database")
        result = self._images_collection.insert_one(image.model_dump(by_alias=True), session=session)
        return self.get(str(result.inserted_id), session=session)

    def get(self, image_id: str, session: Optional[ClientSession] = None) -> ImageOut:
        """
        Retrieve an image by its ID from a MongoDB database.

        :param image_id: ID of the image to retrieve.
        :param session: PyMongo ClientSession to use for database operations.
        :return: Retrieved image if found.
        :raises MissingRecordError: If the supplied `image_id` is non-existent.
        :raises InvalidObjectIdError: If the supplied `image_id` is invalid.
        """
        logger.info("Retrieving image with ID: %s from the database", image_id)
        try:
            image_id = CustomObjectId(image_id)
            image = self._images_collection.find_one({"_id": image_id}, session=session)
        except InvalidObjectIdError as exc:
            exc.status_code = 404
            exc.response_detail = "Image not found"
            raise exc
        if image:
            return ImageOut(**image)
        raise MissingRecordError(detail=f"No image found with ID: {image_id}", entity_name="image")

    def list(
        self, entity_id: Optional[str], primary: Optional[bool], session: Optional[ClientSession] = None
    ) -> list[ImageOut]:
        """
        Retrieve images from a MongoDB database.

        :param session: PyMongo ClientSession to use for database operations.
        :param entity_id: The ID of the entity to filter images by.
        :param primary: The primary value to filter images by.
        :return: List of images or an empty list if no images are retrieved.
        """

        # There is some duplicate code here, due to the attachments and images methods being very similar
        # pylint: disable=duplicate-code

        query = {}
        if entity_id is not None:
            query["entity_id"] = CustomObjectId(entity_id)
        if primary is not None:
            query["primary"] = primary

        message = "Retrieving all images from the database"
        if not query:
            logger.info(message)
        else:
            logger.info("%s matching the provided filter(s)", message)
            logger.debug("Provided filter(s): %s", query)

        # pylint: enable=duplicate-code

        images = self._images_collection.find(query, session=session)
        return [ImageOut(**image) for image in images]

<<<<<<< HEAD
    def update(self, image_id: str, image: ImageIn, update_primary: bool, session: ClientSession = None) -> ImageOut:
=======
    def update(self, image_id: str, image: ImageIn, session: Optional[ClientSession] = None) -> ImageOut:
>>>>>>> b2a25c11
        """
        Updates an image by its ID in a MongoDB database.

        :param image_id: The ID of the image to update.
        :param image: The image containing the update data.
        :param update_primary: Decides whether to set primary to False for other images.
        :param session: PyMongo ClientSession to use for database operations.
        :return: The updated image.
        :raises InvalidObjectIdError: If the supplied `image_id` is invalid.
        """

        logger.info("Updating image metadata with ID: %s", image_id)
        try:
            image_id = CustomObjectId(image_id)
            if update_primary:
                bulkwrite_update = [
                    UpdateMany(
                        filter={"primary": True, "entity_id": image.entity_id}, update={"$set": {"primary": False}}
                    ),
                    UpdateOne(filter={"_id": image_id}, update={"$set": image.model_dump(by_alias=True)}),
                ]
                self._images_collection.bulk_write(bulkwrite_update, session=session)
            else:
                self._images_collection.update_one(
                    {"_id": image_id}, {"$set": image.model_dump(by_alias=True)}, session=session
                )
        except InvalidObjectIdError as exc:
            exc.status_code = 404
            exc.response_detail = "Image not found"
            raise exc
        return self.get(image_id=str(image_id), session=session)

    def delete(self, image_id: str, session: Optional[ClientSession] = None) -> None:
        """
        Delete an image by its ID from a MongoDB database.

        :param image_id: The ID of the image to delete.
        :param session: PyMongo ClientSession to use for database operations
        :raises MissingRecordError: If the supplied `image_id` is non-existent.
        :raises InvalidObjectIdError: If the supplied `image_id` is invalid.
        """
        logger.info("Deleting image with ID: %s from the database", image_id)
        try:
            image_id = CustomObjectId(image_id)
        except InvalidObjectIdError as exc:
            exc.status_code = 404
            exc.response_detail = "Image not found"
            raise exc
        response = self._images_collection.delete_one(filter={"_id": image_id}, session=session)
        if response.deleted_count == 0:
            raise MissingRecordError(f"No image found with ID: {image_id}", "image")<|MERGE_RESOLUTION|>--- conflicted
+++ resolved
@@ -99,11 +99,7 @@
         images = self._images_collection.find(query, session=session)
         return [ImageOut(**image) for image in images]
 
-<<<<<<< HEAD
     def update(self, image_id: str, image: ImageIn, update_primary: bool, session: ClientSession = None) -> ImageOut:
-=======
-    def update(self, image_id: str, image: ImageIn, session: Optional[ClientSession] = None) -> ImageOut:
->>>>>>> b2a25c11
         """
         Updates an image by its ID in a MongoDB database.
 
