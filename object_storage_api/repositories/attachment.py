"""
Module for providing a repository for managing attachments in a MongoDB database.
"""

import logging
from typing import Optional

from pymongo.client_session import ClientSession
from pymongo.collection import Collection

from object_storage_api.core.custom_object_id import CustomObjectId
from object_storage_api.core.database import DatabaseDep
from object_storage_api.core.exceptions import InvalidObjectIdError, MissingRecordError
from object_storage_api.models.attachment import AttachmentIn, AttachmentOut

logger = logging.getLogger()


class AttachmentRepo:
    """
    Repository for managing attachments in a MongoDB database.
    """

    def __init__(self, database: DatabaseDep) -> None:
        """
        Initialise the `AttachmentRepo` with a MongoDB database instance.

        :param database: Database to use.
        """
        self._database = database
        self._attachments_collection: Collection = self._database.attachments

    def create(self, attachment: AttachmentIn, session: Optional[ClientSession] = None) -> AttachmentOut:
        """
        Create a new attachment in a MongoDB database.

        :param attachment: Attachment to be created.
        :param session: PyMongo ClientSession to use for database operations.
        :return: Created attachment.
        """

        logger.info("Inserting the new attachment into the database")
        result = self._attachments_collection.insert_one(attachment.model_dump(by_alias=True), session=session)
        return self.get(str(result.inserted_id), session=session)

    def get(self, attachment_id: str, session: Optional[ClientSession] = None) -> Optional[AttachmentOut]:
        """
        Retrieve an attachment by its ID from a MongoDB database.

        :param attachment_id: ID of the attachment to retrieve.
        :param session: PyMongo ClientSession to use for database operations.
        :return: Retrieved attachment if found.
        :raises MissingRecordError: If the supplied `attachment_id` is non-existent.
        :raises InvalidObjectIdError: If the supplied `attachment_id` is invalid.
        """

        logger.info("Retrieving attachment with ID: %s from the database", attachment_id)

        try:
            attachment_id = CustomObjectId(attachment_id)
            attachment = self._attachments_collection.find_one({"_id": attachment_id}, session=session)
        except InvalidObjectIdError as exc:
            exc.status_code = 404
            exc.response_detail = "Attachment not found"
            raise exc

        if attachment:
            return AttachmentOut(**attachment)
        raise MissingRecordError(detail=f"No attachment found with ID: {attachment_id}", entity_name="attachment")

    def list(self, entity_id: Optional[str], session: Optional[ClientSession] = None) -> list[AttachmentOut]:
        """
        Retrieve attachments from a MongoDB database.

        :param session: PyMongo ClientSession to use for database operations.
        :param entity_id: The ID of the entity to filter attachments by.
        :return: List of attachments or an empty list if no attachments are retrieved.
        """

        # There is some duplicate code here, due to the attachments and images methods being very similar
        # pylint: disable=duplicate-code

        query = {}
        if entity_id is not None:
            query["entity_id"] = CustomObjectId(entity_id)

        message = "Retrieving all attachments from the database"
        if not query:
            logger.info(message)
        else:
            logger.info("%s matching the provided filter(s)", message)
            logger.debug("Provided filter(s): %s", query)

        # pylint: enable=duplicate-code

        attachments = self._attachments_collection.find(query, session=session)
        return [AttachmentOut(**attachment) for attachment in attachments]

<<<<<<< HEAD
    def update(self, attachment_id: str, attachment: AttachmentIn, session: ClientSession = None) -> AttachmentOut:
        """
        Updates an attachment by its ID in a MongoDB database.

        :param attachment_id: The ID of the attachment to update.
        :param attachment: The attachment containing the update data.
        :param session: PyMongo ClientSession to use for database operations.
        :return: The updated attachment.
        :raises InvalidObjectIdError: If the supplied `attachment_id` is invalid.
        """

        logger.info("Updating attachment metadata with ID: %s", attachment_id)

        try:
            attachment_id = CustomObjectId(attachment_id)
            self._attachments_collection.update_one(
                {"_id": attachment_id}, {"$set": attachment.model_dump(by_alias=True)}, session=session
            )
=======
    def delete(self, attachment_id: str, session: Optional[ClientSession] = None) -> None:
        """
        Delete an attachment by its ID from a MongoDB database.

        :param attachment_id: The ID of the attachment to delete.
        :param session: PyMongo ClientSession to use for database operations
        :raises MissingRecordError: If the supplied `attachment_id` is non-existent.
        :raises InvalidObjectIdError: If the supplied `attachment_id` is invalid.
        """
        logger.info("Deleting attachment with ID: %s from the database", attachment_id)
        try:
            attachment_id = CustomObjectId(attachment_id)
>>>>>>> ba67c36a
        except InvalidObjectIdError as exc:
            exc.status_code = 404
            exc.response_detail = "Attachment not found"
            raise exc
<<<<<<< HEAD

        return self.get(attachment_id=str(attachment_id), session=session)
=======
        response = self._attachments_collection.delete_one(filter={"_id": attachment_id}, session=session)
        if response.deleted_count == 0:
            raise MissingRecordError(f"No attachment found with ID: {attachment_id}", "attachment")
>>>>>>> ba67c36a
<|MERGE_RESOLUTION|>--- conflicted
+++ resolved
@@ -96,7 +96,6 @@
         attachments = self._attachments_collection.find(query, session=session)
         return [AttachmentOut(**attachment) for attachment in attachments]
 
-<<<<<<< HEAD
     def update(self, attachment_id: str, attachment: AttachmentIn, session: ClientSession = None) -> AttachmentOut:
         """
         Updates an attachment by its ID in a MongoDB database.
@@ -115,7 +114,13 @@
             self._attachments_collection.update_one(
                 {"_id": attachment_id}, {"$set": attachment.model_dump(by_alias=True)}, session=session
             )
-=======
+        except InvalidObjectIdError as exc:
+            exc.status_code = 404
+            exc.response_detail = "Attachment not found"
+            raise exc
+
+        return self.get(attachment_id=str(attachment_id), session=session)
+
     def delete(self, attachment_id: str, session: Optional[ClientSession] = None) -> None:
         """
         Delete an attachment by its ID from a MongoDB database.
@@ -128,16 +133,10 @@
         logger.info("Deleting attachment with ID: %s from the database", attachment_id)
         try:
             attachment_id = CustomObjectId(attachment_id)
->>>>>>> ba67c36a
         except InvalidObjectIdError as exc:
             exc.status_code = 404
             exc.response_detail = "Attachment not found"
             raise exc
-<<<<<<< HEAD
-
-        return self.get(attachment_id=str(attachment_id), session=session)
-=======
         response = self._attachments_collection.delete_one(filter={"_id": attachment_id}, session=session)
         if response.deleted_count == 0:
-            raise MissingRecordError(f"No attachment found with ID: {attachment_id}", "attachment")
->>>>>>> ba67c36a
+            raise MissingRecordError(f"No attachment found with ID: {attachment_id}", "attachment")