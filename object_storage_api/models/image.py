"""
Module for defining the database models for representing images.
"""

from typing import Optional

from pydantic import BaseModel, ConfigDict, Field

from object_storage_api.models.custom_object_id_data_types import CustomObjectIdField, StringObjectIdField
from object_storage_api.models.mixins import CreatedModifiedTimeInMixin, CreatedModifiedTimeOutMixin


class ImageBase(BaseModel):
    """
    Base database model for an image.
    """

    file_name: str
    # Key of the image file in object storage
    object_key: str
<<<<<<< HEAD
    thumbnail: str
    primary: bool = False
=======
    thumbnail_base64: str
>>>>>>> 70ec4d14
    title: Optional[str] = None
    description: Optional[str] = None


class ImageIn(CreatedModifiedTimeInMixin, ImageBase):
    """
    Input database model for an image.
    """

    # Because we need to generate an id before insertion into the database (to ensure we can store the correct
    # `object_key``) we must manually specify the id rather than relying on MongoDB to do it.
    id: CustomObjectIdField = Field(serialization_alias="_id")
    entity_id: CustomObjectIdField


class ImageOut(CreatedModifiedTimeOutMixin, ImageBase):
    """
    Output database model for an image.
    """

    id: StringObjectIdField = Field(alias="_id")
    entity_id: StringObjectIdField

    model_config = ConfigDict(populate_by_name=True)<|MERGE_RESOLUTION|>--- conflicted
+++ resolved
@@ -18,12 +18,8 @@
     file_name: str
     # Key of the image file in object storage
     object_key: str
-<<<<<<< HEAD
-    thumbnail: str
+    thumbnail_base64: str
     primary: bool = False
-=======
-    thumbnail_base64: str
->>>>>>> 70ec4d14
     title: Optional[str] = None
     description: Optional[str] = None
 
